--- conflicted
+++ resolved
@@ -1,166 +1,152 @@
-﻿// Copyright (c) 2007-2017 ppy Pty Ltd <contact@ppy.sh>.
-// Licensed under the MIT Licence - https://raw.githubusercontent.com/ppy/osu-framework/master/LICENCE
-
-using OpenTK;
-using OpenTK.Graphics;
-using osu.Framework.Graphics;
-using osu.Framework.Allocation;
-using osu.Framework.Graphics.Containers;
-using osu.Framework.Input;
-using osu.Framework.Graphics.Shapes;
-using osu.Framework.Graphics.Sprites;
-using osu.Framework.Graphics.Textures;
-using osu.Framework.Testing;
-
-namespace osu.Framework.VisualTests.Tests
-{
-    internal class TestCaseFillModes : GridTestCase
-    {
-        public TestCaseFillModes() : base(3, 3)
-        {
-            FillMode[] fillModes =
-            {
-                FillMode.Stretch,
-                FillMode.Fit,
-                FillMode.Fill,
-            };
-
-            float[] aspects = { 1, 2, 0.5f };
-
-            for (int i = 0; i < Rows; ++i)
-            {
-                for (int j = 0; j < Cols; ++j)
-                {
-                    Cell(i, j).Add(new Drawable[]
-                    {
-                        new SpriteText
-                        {
-<<<<<<< HEAD
-                            new Box
-                            {
-                                RelativeSizeAxes = Axes.Both,
-                                Colour = Color4.Blue,
-                            },
-                            sprite = new Sprite
-                            {
-                                FillMode = fillModes[i],
-                                Anchor = Anchor.Centre,
-                                Origin = Anchor.Centre,
-=======
-                            Text = $"{nameof(FillMode)}=FillMode.{fillModes[i]}, {nameof(FillAspectRatio)}={aspects[j]}",
-                            TextSize = 20,
-                        },
-                        new Container
-                        {
-                            RelativeSizeAxes = Axes.Both,
-                            Size = new Vector2(0.5f),
-                            Anchor = Anchor.Centre,
-                            Origin = Anchor.Centre,
-                            Masking = true,
-                            Children = new Drawable[]
-                            {
-                                new Box
-                                {
-                                    RelativeSizeAxes = Axes.Both,
-                                    Colour = Color4.Blue,
-                                },
-                                new Sprite
-                                {
-                                    RelativeSizeAxes = Axes.Both,
-                                    Anchor = Anchor.Centre,
-                                    Origin = Anchor.Centre,
-                                    Texture = sampleTexture,
-                                    FillMode = fillModes[i],
-                                    FillAspectRatio = aspects[j],
-                                }
->>>>>>> 0c7c124b
-                            }
-                        }
-                    });
-                }
-            }
-        }
-
-        public override string Description => @"Test sprite display and fill modes";
-
-        private readonly Sprite sprite;
-
-        [BackgroundDependencyLoader]
-        private void load(TextureStore store)
-        {
-            sprite.Texture = store.Get(@"sample-texture");
-        }
-
-        private class PaddedBox : Container
-        {
-            private readonly SpriteText t1;
-            private readonly SpriteText t2;
-            private readonly SpriteText t3;
-            private readonly SpriteText t4;
-
-            private readonly Container content;
-
-            protected override Container<Drawable> Content => content;
-
-            public PaddedBox(Color4 colour)
-            {
-                AddInternal(new Drawable[]
-                {
-                    new Box
-                    {
-                        RelativeSizeAxes = Axes.Both,
-                        Colour = colour,
-                    },
-                    content = new Container
-                    {
-                        RelativeSizeAxes = Axes.Both,
-                    },
-                    t1 = new SpriteText
-                    {
-                        Anchor = Anchor.TopCentre,
-                        Origin = Anchor.TopCentre
-                    },
-                    t2 = new SpriteText
-                    {
-                        Rotation = 90,
-                        Anchor = Anchor.CentreRight,
-                        Origin = Anchor.TopCentre
-                    },
-                    t3 = new SpriteText
-                    {
-                        Anchor = Anchor.BottomCentre,
-                        Origin = Anchor.BottomCentre
-                    },
-                    t4 = new SpriteText
-                    {
-                        Rotation = -90,
-                        Anchor = Anchor.CentreLeft,
-                        Origin = Anchor.TopCentre
-                    }
-                });
-
-                Masking = true;
-            }
-
-            public override bool Invalidate(Invalidation invalidation = Invalidation.All, Drawable source = null, bool shallPropagate = true)
-            {
-                t1.Text = (Padding.Top > 0 ? $"p{Padding.Top}" : string.Empty) + (Margin.Top > 0 ? $"m{Margin.Top}" : string.Empty);
-                t2.Text = (Padding.Right > 0 ? $"p{Padding.Right}" : string.Empty) + (Margin.Right > 0 ? $"m{Margin.Right}" : string.Empty);
-                t3.Text = (Padding.Bottom > 0 ? $"p{Padding.Bottom}" : string.Empty) + (Margin.Bottom > 0 ? $"m{Margin.Bottom}" : string.Empty);
-                t4.Text = (Padding.Left > 0 ? $"p{Padding.Left}" : string.Empty) + (Margin.Left > 0 ? $"m{Margin.Left}" : string.Empty);
-
-                return base.Invalidate(invalidation, source, shallPropagate);
-            }
-
-            protected override bool OnDrag(InputState state)
-            {
-                Position += state.Mouse.Delta;
-                return true;
-            }
-
-            protected override bool OnDragEnd(InputState state) => true;
-
-            protected override bool OnDragStart(InputState state) => true;
-        }
-    }
-}
+﻿// Copyright (c) 2007-2017 ppy Pty Ltd <contact@ppy.sh>.
+// Licensed under the MIT Licence - https://raw.githubusercontent.com/ppy/osu-framework/master/LICENCE
+
+using OpenTK;
+using OpenTK.Graphics;
+using osu.Framework.Graphics;
+using osu.Framework.Allocation;
+using osu.Framework.Graphics.Containers;
+using osu.Framework.Input;
+using osu.Framework.Graphics.Shapes;
+using osu.Framework.Graphics.Sprites;
+using osu.Framework.Graphics.Textures;
+using osu.Framework.Testing;
+
+namespace osu.Framework.VisualTests.Tests
+{
+    internal class TestCaseFillModes : GridTestCase
+    {
+        public TestCaseFillModes() : base(3, 3)
+        {
+            FillMode[] fillModes =
+            {
+                FillMode.Stretch,
+                FillMode.Fit,
+                FillMode.Fill,
+            };
+
+            float[] aspects = { 1, 2, 0.5f };
+
+            for (int i = 0; i < Rows; ++i)
+            {
+                for (int j = 0; j < Cols; ++j)
+                {
+                    Cell(i, j).Add(new Drawable[]
+                    {
+                        new SpriteText
+                        {
+                            Text = $"{nameof(FillMode)}=FillMode.{fillModes[i]}, {nameof(FillAspectRatio)}={aspects[j]}",
+                            TextSize = 20,
+                        },
+                        new Container
+                        {
+                            RelativeSizeAxes = Axes.Both,
+                            Size = new Vector2(0.5f),
+                            Anchor = Anchor.Centre,
+                            Origin = Anchor.Centre,
+                            Masking = true,
+                            Children = new Drawable[]
+                            {
+                                new Box
+                                {
+                                    RelativeSizeAxes = Axes.Both,
+                                    Colour = Color4.Blue,
+                                },
+                                sprite = new Sprite
+                                {
+                                    RelativeSizeAxes = Axes.Both,
+                                    Anchor = Anchor.Centre,
+                                    Origin = Anchor.Centre,
+                                    FillMode = fillModes[i],
+                                    FillAspectRatio = aspects[j],
+                                }
+                            }
+                        }
+                    });
+                }
+            }
+        }
+
+        public override string Description => @"Test sprite display and fill modes";
+
+        private readonly Sprite sprite;
+
+        [BackgroundDependencyLoader]
+        private void load(TextureStore store)
+        {
+            sprite.Texture = store.Get(@"sample-texture");
+        }
+
+        private class PaddedBox : Container
+        {
+            private readonly SpriteText t1;
+            private readonly SpriteText t2;
+            private readonly SpriteText t3;
+            private readonly SpriteText t4;
+
+            private readonly Container content;
+
+            protected override Container<Drawable> Content => content;
+
+            public PaddedBox(Color4 colour)
+            {
+                AddInternal(new Drawable[]
+                {
+                    new Box
+                    {
+                        RelativeSizeAxes = Axes.Both,
+                        Colour = colour,
+                    },
+                    content = new Container
+                    {
+                        RelativeSizeAxes = Axes.Both,
+                    },
+                    t1 = new SpriteText
+                    {
+                        Anchor = Anchor.TopCentre,
+                        Origin = Anchor.TopCentre
+                    },
+                    t2 = new SpriteText
+                    {
+                        Rotation = 90,
+                        Anchor = Anchor.CentreRight,
+                        Origin = Anchor.TopCentre
+                    },
+                    t3 = new SpriteText
+                    {
+                        Anchor = Anchor.BottomCentre,
+                        Origin = Anchor.BottomCentre
+                    },
+                    t4 = new SpriteText
+                    {
+                        Rotation = -90,
+                        Anchor = Anchor.CentreLeft,
+                        Origin = Anchor.TopCentre
+                    }
+                });
+
+                Masking = true;
+            }
+
+            public override bool Invalidate(Invalidation invalidation = Invalidation.All, Drawable source = null, bool shallPropagate = true)
+            {
+                t1.Text = (Padding.Top > 0 ? $"p{Padding.Top}" : string.Empty) + (Margin.Top > 0 ? $"m{Margin.Top}" : string.Empty);
+                t2.Text = (Padding.Right > 0 ? $"p{Padding.Right}" : string.Empty) + (Margin.Right > 0 ? $"m{Margin.Right}" : string.Empty);
+                t3.Text = (Padding.Bottom > 0 ? $"p{Padding.Bottom}" : string.Empty) + (Margin.Bottom > 0 ? $"m{Margin.Bottom}" : string.Empty);
+                t4.Text = (Padding.Left > 0 ? $"p{Padding.Left}" : string.Empty) + (Margin.Left > 0 ? $"m{Margin.Left}" : string.Empty);
+
+                return base.Invalidate(invalidation, source, shallPropagate);
+            }
+
+            protected override bool OnDrag(InputState state)
+            {
+                Position += state.Mouse.Delta;
+                return true;
+            }
+
+            protected override bool OnDragEnd(InputState state) => true;
+
+            protected override bool OnDragStart(InputState state) => true;
+        }
+    }
+}