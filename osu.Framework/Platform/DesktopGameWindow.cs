﻿// Copyright (c) 2007-2018 ppy Pty Ltd <contact@ppy.sh>.
// Licensed under the MIT Licence - https://raw.githubusercontent.com/ppy/osu-framework/master/LICENCE

using System;
using System.Drawing;
using System.IO;
using System.Linq;
using osu.Framework.Configuration;
using osu.Framework.Input;
using OpenTK;
using OpenTK.Graphics;

namespace osu.Framework.Platform
{
    public abstract class DesktopGameWindow : GameWindow
    {
        private const int default_width = 1366;
        private const int default_height = 768;

        private readonly BindableSize sizeFullscreen = new BindableSize();
        private readonly BindableSize sizeWindowed = new BindableSize();

        private readonly BindableDouble windowPositionX = new BindableDouble();
        private readonly BindableDouble windowPositionY = new BindableDouble();

        public readonly Bindable<WindowMode> WindowMode = new Bindable<WindowMode>();

        public readonly Bindable<ConfineMouseMode> ConfineMouseMode = new Bindable<ConfineMouseMode>();

        internal override IGraphicsContext Context => Implementation.Context;

        protected new OpenTK.GameWindow Implementation => (OpenTK.GameWindow)base.Implementation;

        public readonly BindableBool MapAbsoluteInputToWindow = new BindableBool();

        public override DisplayDevice GetCurrentDisplay() => DisplayDevice.FromRectangle(Bounds);

        protected DesktopGameWindow()
            : base(default_width, default_height)
        {
            Resize += OnResize;
            Move += OnMove;
        }

        public virtual void SetIconFromStream(Stream stream)
        {
        }

        public override void SetupWindow(FrameworkConfigManager config)
        {
            config.BindWith(FrameworkSetting.SizeFullscreen, sizeFullscreen);

            sizeFullscreen.ValueChanged += newSize =>
            {
                if (WindowState == WindowState.Fullscreen)
<<<<<<< HEAD
                    ChangeResolution(newSize);
=======
                    changeResolution(GetCurrentDisplay(), newSize);
>>>>>>> 49fc0ab8
            };

            config.BindWith(FrameworkSetting.WindowedSize, sizeWindowed);

            config.BindWith(FrameworkSetting.WindowedPositionX, windowPositionX);
            config.BindWith(FrameworkSetting.WindowedPositionY, windowPositionY);

            config.BindWith(FrameworkSetting.ConfineMouseMode, ConfineMouseMode);

            config.BindWith(FrameworkSetting.MapAbsoluteInputToWindow, MapAbsoluteInputToWindow);

            ConfineMouseMode.ValueChanged += confineMouseMode_ValueChanged;
            ConfineMouseMode.TriggerChange();

            config.BindWith(FrameworkSetting.WindowMode, WindowMode);

            WindowMode.ValueChanged += windowMode_ValueChanged;
            WindowMode.TriggerChange();

            Exited += onExit;
        }

<<<<<<< HEAD
        protected virtual void ChangeResolution(Size newSize)
=======
        private void changeResolution(DisplayDevice display, Size newSize)
>>>>>>> 49fc0ab8
        {
            if (newSize.Width == display.Width && newSize.Height == display.Height)
                return;

            var newResolution = display.AvailableResolutions
                                              .Where(r => r.Width == newSize.Width && r.Height == newSize.Height)
                                              .OrderByDescending(r => r.RefreshRate)
                                              .FirstOrDefault();

            if (newResolution == null)
            {
<<<<<<< HEAD
                // we wanted a new resolution but got the old one, which means OpenTK didn't find this resolution
                RestoreResolution(currentDisplay);
=======
                // we wanted a new resolution but got nothing, which means OpenTK didn't find this resolution
                display.RestoreResolution();
>>>>>>> 49fc0ab8
            }
            else
            {
                display.ChangeResolution(newResolution);
                ClientSize = newSize;
            }
        }

        protected virtual void RestoreResolution(DisplayDevice displayDevice) => displayDevice.RestoreResolution();

        protected void OnResize(object sender, EventArgs e)
        {
            if (ClientSize.IsEmpty) return;

            switch (WindowMode.Value)
            {
                case Configuration.WindowMode.Windowed:
                    sizeWindowed.Value = ClientSize;
                    break;
            }
        }

        protected void OnMove(object sender, EventArgs e)
        {
            // The game is windowed and the whole window is on the screen (it is not minimized or moved outside of the screen)
            if (WindowMode.Value == Configuration.WindowMode.Windowed
                && Position.X > 0 && Position.X < 1
                && Position.Y > 0 && Position.Y < 1)
            {
                windowPositionX.Value = Position.X;
                windowPositionY.Value = Position.Y;
            }
        }

        private void confineMouseMode_ValueChanged(ConfineMouseMode newValue)
        {
            bool confine = false;

            switch (newValue)
            {
                case Input.ConfineMouseMode.Fullscreen:
                    confine = WindowMode.Value != Configuration.WindowMode.Windowed;
                    break;
                case Input.ConfineMouseMode.Always:
                    confine = true;
                    break;
            }

            if (confine)
                CursorState |= CursorState.Confined;
            else
                CursorState &= ~CursorState.Confined;
        }

<<<<<<< HEAD
        private void windowMode_ValueChanged(WindowMode newMode) => UpdateWindowMode(newMode);

        protected virtual void UpdateWindowMode(WindowMode newMode)
=======
        private DisplayDevice lastFullscreenDisplay;

        private void windowMode_ValueChanged(WindowMode newMode)
>>>>>>> 49fc0ab8
        {
            var currentDisplay = GetCurrentDisplay();

            switch (newMode)
            {
                case Configuration.WindowMode.Fullscreen:
<<<<<<< HEAD
                    ChangeResolution(sizeFullscreen);
=======
                    changeResolution(currentDisplay, sizeFullscreen);
                    lastFullscreenDisplay = currentDisplay;
>>>>>>> 49fc0ab8

                    WindowState = WindowState.Fullscreen;
                    break;
                case Configuration.WindowMode.Borderless:
<<<<<<< HEAD
                    RestoreResolution(DisplayDevice.Default);
=======
                    lastFullscreenDisplay?.RestoreResolution();
                    lastFullscreenDisplay = null;
>>>>>>> 49fc0ab8

                    WindowState = WindowState.Maximized;
                    WindowBorder = WindowBorder.Hidden;

                    //must add 1 to enter borderless
                    ClientSize = new Size(currentDisplay.Bounds.Width + 1, currentDisplay.Bounds.Height + 1);
                    break;
                default:
<<<<<<< HEAD
                    RestoreResolution(DisplayDevice.Default);
=======
                    lastFullscreenDisplay?.RestoreResolution();
                    lastFullscreenDisplay = null;
>>>>>>> 49fc0ab8

                    WindowState = WindowState.Normal;
                    WindowBorder = WindowBorder.Resizable;

                    ClientSize = sizeWindowed;
                    Position = new Vector2((float)windowPositionX, (float)windowPositionY);
                    break;
            }

            ConfineMouseMode.TriggerChange();
        }

        private void onExit()
        {
            switch (WindowMode.Value)
            {
                case Configuration.WindowMode.Fullscreen:
                    sizeFullscreen.Value = ClientSize;
                    break;
            }

<<<<<<< HEAD
            RestoreResolution(DisplayDevice.Default);
=======
            lastFullscreenDisplay?.RestoreResolution();
            lastFullscreenDisplay = null;
>>>>>>> 49fc0ab8
        }

        public Vector2 Position
        {
            get
            {
                var display = GetCurrentDisplay();

                return new Vector2((float)Location.X / (display.Width - Size.Width),
                    (float)Location.Y / (display.Height - Size.Height));
            }
            set
            {
                var display = GetCurrentDisplay();

                Location = new Point(
                    (int)Math.Round((display.Width - Size.Width) * value.X),
                    (int)Math.Round((display.Height - Size.Height) * value.Y));
            }
        }

        public override void CycleMode()
        {
            switch (WindowMode.Value)
            {
                case Configuration.WindowMode.Windowed:
                    WindowMode.Value = Configuration.WindowMode.Borderless;
                    break;
                case Configuration.WindowMode.Borderless:
                    WindowMode.Value = Configuration.WindowMode.Fullscreen;
                    break;
                default:
                    WindowMode.Value = Configuration.WindowMode.Windowed;
                    break;
            }
        }

        public override VSyncMode VSync
        {
            get => Implementation.VSync;
            set => Implementation.VSync = value;
        }
    }
}<|MERGE_RESOLUTION|>--- conflicted
+++ resolved
@@ -53,11 +53,7 @@
             sizeFullscreen.ValueChanged += newSize =>
             {
                 if (WindowState == WindowState.Fullscreen)
-<<<<<<< HEAD
-                    ChangeResolution(newSize);
-=======
-                    changeResolution(GetCurrentDisplay(), newSize);
->>>>>>> 49fc0ab8
+                    ChangeResolution(GetCurrentDisplay(), newSize);
             };
 
             config.BindWith(FrameworkSetting.WindowedSize, sizeWindowed);
@@ -80,11 +76,7 @@
             Exited += onExit;
         }
 
-<<<<<<< HEAD
-        protected virtual void ChangeResolution(Size newSize)
-=======
-        private void changeResolution(DisplayDevice display, Size newSize)
->>>>>>> 49fc0ab8
+        protected virtual void ChangeResolution(DisplayDevice display, Size newSize)
         {
             if (newSize.Width == display.Width && newSize.Height == display.Height)
                 return;
@@ -96,13 +88,8 @@
 
             if (newResolution == null)
             {
-<<<<<<< HEAD
-                // we wanted a new resolution but got the old one, which means OpenTK didn't find this resolution
-                RestoreResolution(currentDisplay);
-=======
                 // we wanted a new resolution but got nothing, which means OpenTK didn't find this resolution
-                display.RestoreResolution();
->>>>>>> 49fc0ab8
+                RestoreResolution(display);
             }
             else
             {
@@ -157,37 +144,26 @@
                 CursorState &= ~CursorState.Confined;
         }
 
-<<<<<<< HEAD
+        private DisplayDevice lastFullscreenDisplay;
+
         private void windowMode_ValueChanged(WindowMode newMode) => UpdateWindowMode(newMode);
 
         protected virtual void UpdateWindowMode(WindowMode newMode)
-=======
-        private DisplayDevice lastFullscreenDisplay;
-
-        private void windowMode_ValueChanged(WindowMode newMode)
->>>>>>> 49fc0ab8
         {
             var currentDisplay = GetCurrentDisplay();
 
             switch (newMode)
             {
                 case Configuration.WindowMode.Fullscreen:
-<<<<<<< HEAD
-                    ChangeResolution(sizeFullscreen);
-=======
-                    changeResolution(currentDisplay, sizeFullscreen);
+                    ChangeResolution(currentDisplay, sizeFullscreen);
                     lastFullscreenDisplay = currentDisplay;
->>>>>>> 49fc0ab8
 
                     WindowState = WindowState.Fullscreen;
                     break;
                 case Configuration.WindowMode.Borderless:
-<<<<<<< HEAD
-                    RestoreResolution(DisplayDevice.Default);
-=======
-                    lastFullscreenDisplay?.RestoreResolution();
+                    if (lastFullscreenDisplay != null)
+                        RestoreResolution(lastFullscreenDisplay);
                     lastFullscreenDisplay = null;
->>>>>>> 49fc0ab8
 
                     WindowState = WindowState.Maximized;
                     WindowBorder = WindowBorder.Hidden;
@@ -196,12 +172,9 @@
                     ClientSize = new Size(currentDisplay.Bounds.Width + 1, currentDisplay.Bounds.Height + 1);
                     break;
                 default:
-<<<<<<< HEAD
-                    RestoreResolution(DisplayDevice.Default);
-=======
-                    lastFullscreenDisplay?.RestoreResolution();
+                    if (lastFullscreenDisplay != null)
+                        RestoreResolution(lastFullscreenDisplay);
                     lastFullscreenDisplay = null;
->>>>>>> 49fc0ab8
 
                     WindowState = WindowState.Normal;
                     WindowBorder = WindowBorder.Resizable;
@@ -223,12 +196,9 @@
                     break;
             }
 
-<<<<<<< HEAD
-            RestoreResolution(DisplayDevice.Default);
-=======
-            lastFullscreenDisplay?.RestoreResolution();
+            if (lastFullscreenDisplay != null)
+                RestoreResolution(lastFullscreenDisplay);
             lastFullscreenDisplay = null;
->>>>>>> 49fc0ab8
         }
 
         public Vector2 Position
