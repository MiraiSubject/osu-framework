// Copyright (c) ppy Pty Ltd <contact@ppy.sh>. Licensed under the MIT Licence.
// See the LICENCE file in the repository root for full licence text.

using osu.Framework.Graphics.Containers;
using osu.Framework.Graphics.Sprites;
using osuTK.Graphics;
using osu.Framework.Graphics.Shapes;
using osu.Framework.Input.Events;

namespace osu.Framework.Graphics.UserInterface
{
    public class Button : ClickableContainer
    {
        public string Text
        {
            get => SpriteText?.Text;
            set
            {
                if (SpriteText != null)
                    SpriteText.Text = value;
            }
        }

        public Color4 BackgroundColour
        {
            get => Background.Colour;
            set => Background.FadeColour(value);
        }

        protected override Container<Drawable> Content => content;

        private readonly Container content;

        protected Box Background;
        protected SpriteText SpriteText;

        public Button()
        {
            AddInternal(content = new Container
            {
                Anchor = Anchor.Centre,
                Origin = Anchor.Centre,
                RelativeSizeAxes = Axes.Both,
                Children = new Drawable[]
                {
                    Background = new Box
                    {
                        RelativeSizeAxes = Axes.Both,
                        Colour = FrameworkColour.BlueGreen,
                        Anchor = Anchor.Centre,
                        Origin = Anchor.Centre,
                    },
                    SpriteText = CreateText(),
                }
            });
        }

        protected virtual SpriteText CreateText() => new SpriteText
        {
            Depth = -1,
            Origin = Anchor.Centre,
            Anchor = Anchor.Centre,
            Font = FrameworkFont.Regular,
<<<<<<< HEAD
=======
            Colour = FrameworkColour.Yellow
>>>>>>> 2cfa4b7c
        };

        protected override bool OnClick(ClickEvent e)
        {
            if (Enabled.Value)
            {
                var flash = new Box
                {
                    RelativeSizeAxes = Axes.Both
                };

                Add(flash);

                flash.Colour = Background.Colour;
                flash.Blending = BlendingMode.Additive;
                flash.FadeOutFromOne(200);
                flash.Expire();
            }

            return base.OnClick(e);
        }
    }
}<|MERGE_RESOLUTION|>--- conflicted
+++ resolved
@@ -61,10 +61,7 @@
             Origin = Anchor.Centre,
             Anchor = Anchor.Centre,
             Font = FrameworkFont.Regular,
-<<<<<<< HEAD
-=======
             Colour = FrameworkColour.Yellow
->>>>>>> 2cfa4b7c
         };
 
         protected override bool OnClick(ClickEvent e)
