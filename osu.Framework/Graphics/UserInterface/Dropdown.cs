﻿// Copyright (c) ppy Pty Ltd <contact@ppy.sh>. Licensed under the MIT Licence.
// See the LICENCE file in the repository root for full licence text.

using System;
using System.Collections.Generic;
using System.Linq;
using osu.Framework.Bindables;
using osu.Framework.Extensions;
using osu.Framework.Extensions.IEnumerableExtensions;
using osu.Framework.Graphics.Containers;
using osu.Framework.Graphics.Sprites;
using osu.Framework.Input;
using osu.Framework.Input.Bindings;
using osu.Framework.Input.Events;
using osuTK;
using osuTK.Graphics;
using osuTK.Input;

namespace osu.Framework.Graphics.UserInterface
{
    /// <summary>
    /// A drop-down menu to select from a group of values.
    /// </summary>
    /// <typeparam name="T">Type of value to select.</typeparam>
    public abstract class Dropdown<T> : FillFlowContainer, IHasCurrentValue<T>
    {
        protected internal DropdownHeader Header;
        protected internal DropdownMenu Menu;

        /// <summary>
        /// Creates the header part of the control.
        /// </summary>
        protected abstract DropdownHeader CreateHeader();

        /// <summary>
        /// A mapping from menu items to their values.
        /// </summary>
        private readonly Dictionary<T, DropdownMenuItem<T>> itemMap = new Dictionary<T, DropdownMenuItem<T>>();

        protected IEnumerable<DropdownMenuItem<T>> MenuItems => itemMap.Values;

        /// <summary>
        /// Enumerate all values in the dropdown.
        /// </summary>
        public IEnumerable<T> Items
        {
            get => MenuItems.Select(i => i.Value);
            set
            {
                if (boundItemSource != null)
                    throw new InvalidOperationException($"Cannot manually set {nameof(Items)} when an {nameof(ItemSource)} is bound.");

                setItems(value);
            }
        }

        private void setItems(IEnumerable<T> items)
        {
            clearItems();
            if (items == null)
                return;

            foreach (var entry in items)
                addDropdownItem(GenerateItemText(entry), entry);

            if (Current.Value == null || !itemMap.Keys.Contains(Current.Value))
                Current.Value = itemMap.Keys.FirstOrDefault();
            else
                Current.TriggerChange();
        }

        private readonly IBindableList<T> itemSource = new BindableList<T>();
        private IBindableList<T> boundItemSource;

        /// <summary>
        /// Allows the developer to assign an <see cref="IBindableList{T}"/> as the source
        /// of items for this dropdown.
        /// </summary>
        public IBindableList<T> ItemSource
        {
            get => itemSource;
            set
            {
                if (value == null)
                    throw new ArgumentNullException(nameof(value));

                if (boundItemSource != null) itemSource.UnbindFrom(boundItemSource);
                itemSource.BindTo(boundItemSource = value);
            }
        }

        /// <summary>
        /// Add a menu item directly while automatically generating a label.
        /// </summary>
        /// <param name="value">Value selected by the menu item.</param>
        public void AddDropdownItem(T value) => AddDropdownItem(GenerateItemText(value), value);

        /// <summary>
        /// Add a menu item directly.
        /// </summary>
        /// <param name="text">Text to display on the menu item.</param>
        /// <param name="value">Value selected by the menu item.</param>
        protected void AddDropdownItem(string text, T value)
        {
            if (boundItemSource != null)
                throw new InvalidOperationException($"Cannot manually add dropdown items when an {nameof(ItemSource)} is bound.");

            addDropdownItem(text, value);
        }

        private void addDropdownItem(string text, T value)
        {
            if (itemMap.ContainsKey(value))
                throw new ArgumentException($"The item {value} already exists in this {nameof(Dropdown<T>)}.");

            var newItem = new DropdownMenuItem<T>(text, value, () =>
            {
                if (!Current.Disabled)
                    Current.Value = value;

                Menu.State = MenuState.Closed;
            });

            Menu.Add(newItem);
            itemMap[value] = newItem;
        }

        /// <summary>
        /// Remove a menu item directly.
        /// </summary>
        /// <param name="value">Value of the menu item to be removed.</param>
        public bool RemoveDropdownItem(T value)
        {
            if (boundItemSource != null)
                throw new InvalidOperationException($"Cannot manually remove items when an {nameof(ItemSource)} is bound.");

            return removeDropdownItem(value);
        }

        private bool removeDropdownItem(T value)
        {
            if (value == null)
                return false;

            if (!itemMap.TryGetValue(value, out var item))
                return false;

            Menu.Remove(item);
            itemMap.Remove(value);

            return true;
        }

        protected virtual string GenerateItemText(T item)
        {
            switch (item)
            {
                case MenuItem i:
                    return i.Text.Value;

                case IHasText t:
                    return t.Text;

                case Enum e:
                    return e.GetDescription();

                default:
                    return item?.ToString() ?? "null";
            }
        }

        private readonly Bindable<T> current = new Bindable<T>();

        private Bindable<T> currentBound;

        public Bindable<T> Current
        {
            get => current;
            set
            {
                if (value == null)
                    throw new ArgumentNullException(nameof(value));

                if (currentBound != null) current.UnbindFrom(currentBound);
                current.BindTo(currentBound = value);
            }
        }

        private DropdownMenuItem<T> selectedItem;

        protected DropdownMenuItem<T> SelectedItem
        {
            get => selectedItem;
            set
            {
                selectedItem = value;
                if (value != null)
                    Current.Value = value.Value;
            }
        }

        protected Dropdown()
        {
            AutoSizeAxes = Axes.Y;
            Direction = FillDirection.Vertical;

            Children = new Drawable[]
            {
                Header = CreateHeader(),
                Menu = CreateMenu()
            };

            Menu.RelativeSizeAxes = Axes.X;

            Header.Action = Menu.Toggle;
            Header.ChangeSelection += selectionKeyPressed;
            Menu.PreselectionConfirmed += preselectionConfirmed;

            Current.ValueChanged += selectionChanged;

            ItemSource.ItemsAdded += _ => setItems(ItemSource);
            ItemSource.ItemsRemoved += _ => setItems(ItemSource);
        }

        private void preselectionConfirmed(int selectedIndex)
        {
            SelectedItem = MenuItems.ElementAt(selectedIndex);
            Menu.State = MenuState.Closed;
        }

        private void selectionKeyPressed(DropdownHeader.DropdownSelectionAction action)
        {
            if (!MenuItems.Any())
                return;

            var dropdownMenuItems = MenuItems.ToList();

            switch (action)
            {
                case DropdownHeader.DropdownSelectionAction.Previous:
                    SelectedItem = dropdownMenuItems[MathHelper.Clamp(dropdownMenuItems.IndexOf(SelectedItem) - 1, 0, dropdownMenuItems.Count - 1)];
                    break;

                case DropdownHeader.DropdownSelectionAction.Next:
                    SelectedItem = dropdownMenuItems[MathHelper.Clamp(dropdownMenuItems.IndexOf(SelectedItem) + 1, 0, dropdownMenuItems.Count - 1)];
                    break;

                case DropdownHeader.DropdownSelectionAction.First:
                    SelectedItem = dropdownMenuItems[0];
                    break;

                case DropdownHeader.DropdownSelectionAction.Last:
                    SelectedItem = dropdownMenuItems[dropdownMenuItems.Count - 1];
                    break;

                default:
                    throw new ArgumentException("Unexpected selection action type.", nameof(action));
            }
        }

        protected override void LoadComplete()
        {
            base.LoadComplete();

            Header.Label = SelectedItem?.Text.Value;
        }

        private void selectionChanged(ValueChangedEvent<T> args)
        {
            // refresh if SelectedItem and SelectedValue mismatched
            // null is not a valid value for Dictionary, so neither here
            if (args.NewValue == null && SelectedItem != null)
            {
                selectedItem = new DropdownMenuItem<T>(null, default);
            }
            else if ((SelectedItem == null || !EqualityComparer<T>.Default.Equals(SelectedItem.Value, args.NewValue)))
            {
                if (!itemMap.TryGetValue(args.NewValue, out selectedItem))
                {
                    selectedItem = new DropdownMenuItem<T>(GenerateItemText(args.NewValue), args.NewValue);
                }
            }

            Menu.SelectItem(selectedItem);
            Header.Label = selectedItem.Text.Value;
        }

        /// <summary>
        /// Clear all the menu items.
        /// </summary>
        public void ClearItems()
        {
            if (boundItemSource != null)
                throw new InvalidOperationException($"Cannot manually clear items when an {nameof(ItemSource)} is bound.");

            clearItems();
        }

        private void clearItems()
        {
            itemMap.Clear();
            Menu.Clear();
        }

        /// <summary>
        /// Hide the menu item of specified value.
        /// </summary>
        /// <param name="val">The value to hide.</param>
        internal void HideItem(T val)
        {
            if (itemMap.TryGetValue(val, out DropdownMenuItem<T> item))
            {
                Menu.HideItem(item);
                updateHeaderVisibility();
            }
        }

        /// <summary>
        /// Show the menu item of specified value.
        /// </summary>
        /// <param name="val">The value to show.</param>
        internal void ShowItem(T val)
        {
            if (itemMap.TryGetValue(val, out DropdownMenuItem<T> item))
            {
                Menu.ShowItem(item);
                updateHeaderVisibility();
            }
        }

        private void updateHeaderVisibility() => Header.Alpha = Menu.AnyPresent ? 1 : 0;

        /// <summary>
        /// Creates the menu body.
        /// </summary>
        protected abstract DropdownMenu CreateMenu();

        #region DropdownMenu

<<<<<<< HEAD
        public class DropdownMenu : Menu, IKeyBindingHandler<PlatformAction>
=======
        public abstract class DropdownMenu : Menu
>>>>>>> e5de51f6
        {
            protected DropdownMenu()
                : base(Direction.Vertical)
            {
                StateChanged += clearPreselection;
            }

            public override void Add(MenuItem item)
            {
                base.Add(item);

                var drawableDropdownMenuItem = (DrawableDropdownMenuItem)ItemsContainer.Single(drawableItem => drawableItem.Item == item);
                drawableDropdownMenuItem.PreselectionRequested += PreselectItem;
            }

            private void clearPreselection(MenuState obj)
            {
                if (obj == MenuState.Closed)
                    PreselectItem(null);
            }

            protected internal IEnumerable<DrawableDropdownMenuItem> DrawableMenuItems => Children.OfType<DrawableDropdownMenuItem>();
            protected internal IEnumerable<DrawableDropdownMenuItem> VisibleMenuItems => DrawableMenuItems.Where(item => !item.IsMaskedAway);

            public DrawableDropdownMenuItem PreselectedItem => Children.OfType<DrawableDropdownMenuItem>().FirstOrDefault(c => c.IsPreSelected) ?? Children.OfType<DrawableDropdownMenuItem>().FirstOrDefault(c => c.IsSelected);

            public event Action<int> PreselectionConfirmed;

            /// <summary>
            /// Selects an item from this <see cref="DropdownMenu"/>.
            /// </summary>
            /// <param name="item">The item to select.</param>
            public void SelectItem(DropdownMenuItem<T> item)
            {
                Children.OfType<DrawableDropdownMenuItem>().ForEach(c =>
                {
                    c.IsSelected = c.Item == item;
                    if (c.IsSelected)
                        ContentContainer.ScrollIntoView(c);
                });
            }

            /// <summary>
            /// Preselects an item from this <see cref="DropdownMenu"/>.
            /// </summary>
            /// <param name="item">The item to select.</param>
            public void PreselectItem(DropdownMenuItem<T> item)
            {
                Children.OfType<DrawableDropdownMenuItem>().ForEach(c =>
                {
                    c.IsPreSelected = c.Item == item;
                    if (c.IsPreSelected)
                        ContentContainer.ScrollIntoView(c);
                });
            }

            /// <summary>
            /// Shows an item from this <see cref="DropdownMenu"/>.
            /// </summary>
            /// <param name="item">The item to show.</param>
            public void HideItem(DropdownMenuItem<T> item) => Children.FirstOrDefault(c => c.Item == item)?.Hide();

            /// <summary>
            /// Hides an item from this <see cref="DropdownMenu"/>
            /// </summary>
            /// <param name="item"></param>
            public void ShowItem(DropdownMenuItem<T> item) => Children.FirstOrDefault(c => c.Item == item)?.Show();

            /// <summary>
            /// Whether any items part of this <see cref="DropdownMenu"/> are present.
            /// </summary>
            public bool AnyPresent => Children.Any(c => c.IsPresent);

            protected sealed override DrawableMenuItem CreateDrawableMenuItem(MenuItem item) => CreateDrawableDropdownMenuItem(item);

            protected abstract DrawableDropdownMenuItem CreateDrawableDropdownMenuItem(MenuItem item);

            #region DrawableDropdownMenuItem

            // must be public due to mono bug(?) https://github.com/ppy/osu/issues/1204
            public abstract class DrawableDropdownMenuItem : DrawableMenuItem
            {
<<<<<<< HEAD
                public event Action<DropdownMenuItem<T>> PreselectionRequested;

                public DrawableDropdownMenuItem(MenuItem item)
=======
                protected DrawableDropdownMenuItem(MenuItem item)
>>>>>>> e5de51f6
                    : base(item)
                {
                }

                private bool selected;

                public bool IsSelected
                {
                    get => !Item.Action.Disabled && selected;
                    set
                    {
                        if (selected == value)
                            return;

                        selected = value;

                        OnSelectChange();
                    }
                }

                private bool preSelected;

                /// <summary>
                /// Denotes whether this menu item will be selected on <see cref="Key.Enter"/> press.
                /// This property is related to selecting menu items using keyboard or hovering.
                /// </summary>
                public bool IsPreSelected
                {
                    get => preSelected;
                    set
                    {
                        if (preSelected == value)
                            return;

                        preSelected = value;

                        OnSelectChange();
                    }
                }

                private Color4 backgroundColourSelected = Color4.SlateGray;

                public Color4 BackgroundColourSelected
                {
                    get => backgroundColourSelected;
                    set
                    {
                        backgroundColourSelected = value;
                        UpdateBackgroundColour();
                    }
                }

                private Color4 foregroundColourSelected = Color4.White;

                public Color4 ForegroundColourSelected
                {
                    get => foregroundColourSelected;
                    set
                    {
                        foregroundColourSelected = value;
                        UpdateForegroundColour();
                    }
                }

                protected virtual void OnSelectChange()
                {
                    if (!IsLoaded)
                        return;

                    UpdateBackgroundColour();
                    UpdateForegroundColour();
                }

                protected override void UpdateBackgroundColour()
                {
                    Background.FadeColour(IsPreSelected ? BackgroundColourHover : IsSelected ? BackgroundColourSelected : BackgroundColour);
                }

                protected override void UpdateForegroundColour()
                {
                    Foreground.FadeColour(IsPreSelected ? ForegroundColourHover : IsSelected ? ForegroundColourSelected : ForegroundColour);
                }

                protected override void LoadComplete()
                {
                    base.LoadComplete();
                    Background.Colour = IsSelected ? BackgroundColourSelected : BackgroundColour;
                    Foreground.Colour = IsSelected ? ForegroundColourSelected : ForegroundColour;
                }

                protected override bool OnHover(HoverEvent e)
                {
                    PreselectionRequested?.Invoke(Item as DropdownMenuItem<T>);
                    return base.OnHover(e);
                }
            }

            #endregion

            protected override bool OnKeyDown(KeyDownEvent e)
            {
                var drawableMenuItemsList = DrawableMenuItems.ToList();
                var preselectedItem = drawableMenuItemsList.FirstOrDefault(i => i.IsPreSelected) ?? drawableMenuItemsList.First(i => i.IsSelected);
                var preselectedIndex = drawableMenuItemsList.IndexOf(preselectedItem);

                int clampIndex(int index) => MathHelper.Clamp(index, 0, drawableMenuItemsList.Count - 1);

                switch (e.Key)
                {
                    case Key.Up:
                        PreselectItem((DropdownMenuItem<T>)Items[clampIndex(preselectedIndex - 1)]);
                        return true;

                    case Key.Down:
                        PreselectItem((DropdownMenuItem<T>)Items[clampIndex(preselectedIndex + 1)]);
                        return true;

                    case Key.PageUp:
                        var firstVisibleItem = VisibleMenuItems.First();
                        preselectedIndex = preselectedItem == firstVisibleItem
                            ? clampIndex(preselectedIndex - VisibleMenuItems.Count())
                            : drawableMenuItemsList.IndexOf(firstVisibleItem);
                        PreselectItem((DropdownMenuItem<T>)Items[preselectedIndex]);
                        return true;

                    case Key.PageDown:
                        var lastVisibleItem = VisibleMenuItems.Last();
                        preselectedIndex = preselectedItem == lastVisibleItem
                            ? clampIndex(preselectedIndex + VisibleMenuItems.Count())
                            : drawableMenuItemsList.IndexOf(lastVisibleItem);
                        PreselectItem((DropdownMenuItem<T>)Items[preselectedIndex]);
                        return true;

                    case Key.Enter:
                        PreselectionConfirmed?.Invoke(preselectedIndex);
                        return true;

                    default:
                        return base.OnKeyDown(e);
                }
            }

            public bool OnPressed(PlatformAction action)
            {
                switch (action.ActionType)
                {
                    case PlatformActionType.ListStart:
                        PreselectItem((DropdownMenuItem<T>)Items.First());
                        return true;

                    case PlatformActionType.ListEnd:
                        PreselectItem((DropdownMenuItem<T>)Items.Last());
                        return true;

                    default:
                        return false;
                }
            }

            public bool OnReleased(PlatformAction action) => false;
        }

        #endregion
    }
}<|MERGE_RESOLUTION|>--- conflicted
+++ resolved
@@ -215,7 +215,6 @@
             Header.Action = Menu.Toggle;
             Header.ChangeSelection += selectionKeyPressed;
             Menu.PreselectionConfirmed += preselectionConfirmed;
-
             Current.ValueChanged += selectionChanged;
 
             ItemSource.ItemsAdded += _ => setItems(ItemSource);
@@ -273,7 +272,7 @@
             {
                 selectedItem = new DropdownMenuItem<T>(null, default);
             }
-            else if ((SelectedItem == null || !EqualityComparer<T>.Default.Equals(SelectedItem.Value, args.NewValue)))
+            else if (SelectedItem == null || !EqualityComparer<T>.Default.Equals(SelectedItem.Value, args.NewValue))
             {
                 if (!itemMap.TryGetValue(args.NewValue, out selectedItem))
                 {
@@ -337,11 +336,7 @@
 
         #region DropdownMenu
 
-<<<<<<< HEAD
-        public class DropdownMenu : Menu, IKeyBindingHandler<PlatformAction>
-=======
-        public abstract class DropdownMenu : Menu
->>>>>>> e5de51f6
+        public abstract class DropdownMenu : Menu, IKeyBindingHandler<PlatformAction>
         {
             protected DropdownMenu()
                 : base(Direction.Vertical)
@@ -366,7 +361,8 @@
             protected internal IEnumerable<DrawableDropdownMenuItem> DrawableMenuItems => Children.OfType<DrawableDropdownMenuItem>();
             protected internal IEnumerable<DrawableDropdownMenuItem> VisibleMenuItems => DrawableMenuItems.Where(item => !item.IsMaskedAway);
 
-            public DrawableDropdownMenuItem PreselectedItem => Children.OfType<DrawableDropdownMenuItem>().FirstOrDefault(c => c.IsPreSelected) ?? Children.OfType<DrawableDropdownMenuItem>().FirstOrDefault(c => c.IsSelected);
+            public DrawableDropdownMenuItem PreselectedItem => Children.OfType<DrawableDropdownMenuItem>().FirstOrDefault(c => c.IsPreSelected)
+                                                               ?? Children.OfType<DrawableDropdownMenuItem>().FirstOrDefault(c => c.IsSelected);
 
             public event Action<int> PreselectionConfirmed;
 
@@ -424,13 +420,9 @@
             // must be public due to mono bug(?) https://github.com/ppy/osu/issues/1204
             public abstract class DrawableDropdownMenuItem : DrawableMenuItem
             {
-<<<<<<< HEAD
                 public event Action<DropdownMenuItem<T>> PreselectionRequested;
 
-                public DrawableDropdownMenuItem(MenuItem item)
-=======
                 protected DrawableDropdownMenuItem(MenuItem item)
->>>>>>> e5de51f6
                     : base(item)
                 {
                 }
