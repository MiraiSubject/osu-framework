// Copyright (c) ppy Pty Ltd <contact@ppy.sh>. Licensed under the MIT Licence.
// See the LICENCE file in the repository root for full licence text.

using osu.Framework.Lists;
using System.Collections.Generic;
using System;
using System.Diagnostics;
using System.Linq;
using System.Runtime.ExceptionServices;
using System.Threading;
using osuTK;
using osuTK.Graphics;
using osu.Framework.Graphics.Shaders;
using osu.Framework.Extensions.IEnumerableExtensions;
using osu.Framework.Graphics.Colour;
using osu.Framework.Allocation;
using osu.Framework.Graphics.Transforms;
using osu.Framework.Timing;
using osu.Framework.Threading;
using osu.Framework.Statistics;
using System.Threading.Tasks;
using JetBrains.Annotations;
using osu.Framework.Development;
using osu.Framework.Extensions.ExceptionExtensions;
using osu.Framework.Graphics.Effects;
using osu.Framework.Graphics.Primitives;
using osu.Framework.Layout;
using osu.Framework.Utils;

namespace osu.Framework.Graphics.Containers
{
    /// <summary>
    /// A drawable consisting of a composite of child drawables which are
    /// manages by the composite object itself. Transformations applied to
    /// a <see cref="CompositeDrawable"/> are also applied to its children.
    /// Additionally, <see cref="CompositeDrawable"/>s support various effects, such as masking, edge effect,
    /// padding, and automatic sizing depending on their children.
    /// </summary>
    public abstract partial class CompositeDrawable : Drawable
    {
        #region Contruction and disposal

        /// <summary>
        /// Constructs a <see cref="CompositeDrawable"/> that stores children.
        /// </summary>
        protected CompositeDrawable()
        {
            schedulerAfterChildren = new Lazy<Scheduler>(() => new Scheduler(() => ThreadSafety.IsUpdateThread, Clock));

            internalChildren = new SortedList<Drawable>(new ChildComparer(this));
            aliveInternalChildren = new SortedList<Drawable>(new ChildComparer(this));

            AddLayout(childrenSizeDependencies);
        }

        [Resolved]
        private Game game { get; set; }

        /// <summary>
        /// Create a local dependency container which will be used by our nested children.
        /// If not overridden, the load-time parent's dependency tree will be used.
        /// </summary>
        /// <param name="parent">The parent <see cref="IReadOnlyDependencyContainer"/> which should be passed through if we want fallback lookups to work.</param>
        /// <returns>A new dependency container to be stored for this Drawable.</returns>
        protected virtual IReadOnlyDependencyContainer CreateChildDependencies(IReadOnlyDependencyContainer parent) => DependencyActivator.MergeDependencies(this, parent);

        /// <summary>
        /// Contains all dependencies that can be injected into this CompositeDrawable's children using <see cref="BackgroundDependencyLoaderAttribute"/>.
        /// Add or override dependencies by calling <see cref="DependencyContainer.Cache(object)"/>.
        /// </summary>
        public IReadOnlyDependencyContainer Dependencies { get; private set; }

        protected sealed override void InjectDependencies(IReadOnlyDependencyContainer dependencies)
        {
            // get our dependencies from our parent, but allow local overriding of our inherited dependency container
            Dependencies = CreateChildDependencies(dependencies);

            base.InjectDependencies(dependencies);
        }

        private CancellationTokenSource disposalCancellationSource;

        private WeakList<Drawable> loadingComponents;

        private static readonly ThreadedTaskScheduler threaded_scheduler = new ThreadedTaskScheduler(4, nameof(LoadComponentsAsync));

        private static readonly ThreadedTaskScheduler long_load_scheduler = new ThreadedTaskScheduler(4, nameof(LoadComponentsAsync));

        /// <summary>
        /// Loads a future child or grand-child of this <see cref="CompositeDrawable"/> asynchronously. <see cref="Dependencies"/>
        /// and <see cref="Drawable.Clock"/> are inherited from this <see cref="CompositeDrawable"/>.
        ///
        /// Note that this will always use the dependencies and clock from this instance. If you must load to a nested container level,
        /// consider using <see cref="DelayedLoadWrapper"/>
        /// </summary>
        /// <typeparam name="TLoadable">The type of the future future child or grand-child to be loaded.</typeparam>
        /// <param name="component">The child or grand-child to be loaded.</param>
        /// <param name="onLoaded">Callback to be invoked on the update thread after loading is complete.</param>
        /// <param name="cancellation">An optional cancellation token.</param>
        /// <param name="scheduler">The scheduler for <paramref name="onLoaded"/> to be invoked on. If null, the local scheduler will be used.</param>
        /// <returns>The task which is used for loading and callbacks.</returns>
        protected internal Task LoadComponentAsync<TLoadable>([NotNull] TLoadable component, Action<TLoadable> onLoaded = null, CancellationToken cancellation = default, Scheduler scheduler = null)
            where TLoadable : Drawable
        {
            if (component == null) throw new ArgumentNullException(nameof(component));

            return LoadComponentsAsync(component.Yield(), l => onLoaded?.Invoke(l.Single()), cancellation, scheduler);
        }

        /// <summary>
        /// Loads a future child or grand-child of this <see cref="CompositeDrawable"/> synchronously and immediately. <see cref="Dependencies"/>
        /// and <see cref="Drawable.Clock"/> are inherited from this <see cref="CompositeDrawable"/>.
        /// <remarks>
        /// This is generally useful if already in an asynchronous context and requiring forcefully (pre)loading content without adding it to the hierarchy.
        /// </remarks>
        /// </summary>
        /// <typeparam name="TLoadable">The type of the future future child or grand-child to be loaded.</typeparam>
        /// <param name="component">The child or grand-child to be loaded.</param>
        protected void LoadComponent<TLoadable>(TLoadable component) where TLoadable : Drawable
            => LoadComponents(component.Yield());

        /// <summary>
        /// Loads several future child or grand-child of this <see cref="CompositeDrawable"/> asynchronously. <see cref="Dependencies"/>
        /// and <see cref="Drawable.Clock"/> are inherited from this <see cref="CompositeDrawable"/>.
        ///
        /// Note that this will always use the dependencies and clock from this instance. If you must load to a nested container level,
        /// consider using <see cref="DelayedLoadWrapper"/>
        /// </summary>
        /// <typeparam name="TLoadable">The type of the future future child or grand-child to be loaded.</typeparam>
        /// <param name="components">The children or grand-children to be loaded.</param>
        /// <param name="onLoaded">Callback to be invoked on the update thread after loading is complete.</param>
        /// <param name="cancellation">An optional cancellation token.</param>
        /// <param name="scheduler">The scheduler for <paramref name="onLoaded"/> to be invoked on. If null, the local scheduler will be used.</param>
        /// <returns>The task which is used for loading and callbacks.</returns>
        protected internal Task LoadComponentsAsync<TLoadable>(IEnumerable<TLoadable> components, Action<IEnumerable<TLoadable>> onLoaded = null, CancellationToken cancellation = default,
                                                               Scheduler scheduler = null)
            where TLoadable : Drawable
        {
            if (game == null)
                throw new InvalidOperationException($"May not invoke {nameof(LoadComponentAsync)} prior to this {nameof(CompositeDrawable)} being loaded.");

            if (IsDisposed)
                throw new ObjectDisposedException(ToString());

            if (disposalCancellationSource == null)
                disposalCancellationSource = new CancellationTokenSource();

            var linkedSource = CancellationTokenSource.CreateLinkedTokenSource(disposalCancellationSource.Token, cancellation);

            var deps = new DependencyContainer(Dependencies);
            deps.CacheValueAs(linkedSource.Token);

            if (loadingComponents == null)
                loadingComponents = new WeakList<Drawable>();

            foreach (var d in components)
            {
                loadingComponents.Add(d);
                d.OnLoadComplete += _ => loadingComponents.Remove(d);
            }

            var taskScheduler = components.Any(c => c.IsLongRunning) ? long_load_scheduler : threaded_scheduler;

            return Task.Factory.StartNew(() => loadComponents(ref components, deps, true, linkedSource.Token), linkedSource.Token, TaskCreationOptions.HideScheduler, taskScheduler).ContinueWith(t =>
            {
                var exception = t.Exception?.AsSingular();

                if (!components.Any())
                    return;

                if (linkedSource.Token.IsCancellationRequested)
                {
                    linkedSource.Dispose();
                    return;
                }

                (scheduler ?? Scheduler).Add(() =>
                {
                    try
                    {
                        if (exception != null)
                            ExceptionDispatchInfo.Capture(exception).Throw();

                        if (!linkedSource.Token.IsCancellationRequested)
                            onLoaded?.Invoke(components);
                    }
                    finally
                    {
                        linkedSource.Dispose();
                    }
                });
            }, CancellationToken.None);
        }

        /// <summary>
        /// Loads several future child or grand-child of this <see cref="CompositeDrawable"/> synchronously and immediately. <see cref="Dependencies"/>
        /// and <see cref="Drawable.Clock"/> are inherited from this <see cref="CompositeDrawable"/>.
        /// <remarks>
        /// This is generally useful if already in an asynchronous context and requiring forcefully (pre)loading content without adding it to the hierarchy.
        /// </remarks>
        /// </summary>
        /// <typeparam name="TLoadable">The type of the future future child or grand-child to be loaded.</typeparam>
        /// <param name="components">The children or grand-children to be loaded.</param>
        protected void LoadComponents<TLoadable>(IEnumerable<TLoadable> components) where TLoadable : Drawable
        {
            if (game == null)
                throw new InvalidOperationException($"May not invoke {nameof(LoadComponent)} prior to this {nameof(CompositeDrawable)} being loaded.");

            if (IsDisposed)
                throw new ObjectDisposedException(ToString());

            loadComponents(ref components, Dependencies, false);
        }

        private void loadComponents<TLoadable>(ref IEnumerable<TLoadable> components, IReadOnlyDependencyContainer dependencies, bool isDirectAsyncContext, CancellationToken cancellation = default)
            where TLoadable : Drawable
        {
            foreach (var c in components)
            {
                if (cancellation.IsCancellationRequested)
                    return;

                if (!c.LoadFromAsync(Clock, dependencies, isDirectAsyncContext))
                    components = components.Except(c.Yield());
            }
        }

        [BackgroundDependencyLoader(true)]
        private void load(ShaderManager shaders, CancellationToken? cancellation)
        {
            hasCustomDrawNode = GetType().GetMethod(nameof(CreateDrawNode))?.DeclaringType != typeof(CompositeDrawable);

            if (Shader == null)
                Shader = shaders?.Load(VertexShaderDescriptor.TEXTURE_2, FragmentShaderDescriptor.TEXTURE_ROUNDED);

            // We are in a potentially async context, so let's aggressively load all our children
            // regardless of their alive state. this also gives children a clock so they can be checked
            // for their correct alive state in the case LifetimeStart is set to a definite value.
            foreach (var c in internalChildren)
            {
                cancellation?.ThrowIfCancellationRequested();
                loadChild(c);
            }
        }

        protected override void LoadAsyncComplete()
        {
            base.LoadAsyncComplete();

            // At this point we can assume that we are loaded although we're not in the "ready" state, because we'll be given
            // a "ready" state soon after this method terminates. Therefore we can perform an early check to add any alive children
            // while we're still in an asynchronous context and avoid putting pressure on the main thread during UpdateSubTree.
            CheckChildrenLife();
        }

        /// <summary>
        /// Loads a <see cref="Drawable"/> child. This will not throw in the event of the load being cancelled.
        /// </summary>
        /// <param name="child">The <see cref="Drawable"/> child to load.</param>
        private void loadChild(Drawable child)
        {
            try
            {
                if (IsDisposed)
                    throw new ObjectDisposedException(ToString(), "Disposed Drawables may not have children added.");

                child.Load(Clock, Dependencies, false);

                child.Parent = this;
            }
            catch (OperationCanceledException)
            {
            }
            catch (AggregateException ae)
            {
                foreach (var e in ae.Flatten().InnerExceptions)
                {
                    if (e is OperationCanceledException)
                        continue;

                    ExceptionDispatchInfo.Capture(e).Throw();
                }
            }
        }

        protected override void Dispose(bool isDisposing)
        {
            disposalCancellationSource?.Cancel();
            disposalCancellationSource?.Dispose();

            InternalChildren?.ForEach(c => c.Dispose());

            if (loadingComponents != null)
            {
                foreach (var d in loadingComponents)
                    d.Dispose();
            }

            OnAutoSize = null;
            schedulerAfterChildren = null;

            base.Dispose(isDisposing);
        }

        #endregion

        #region Children management

        /// <summary>
        /// Invoked when a child has entered <see cref="AliveInternalChildren"/>.
        /// </summary>
        internal event Action<Drawable> ChildBecameAlive;

        /// <summary>
        /// Invoked when a child has left <see cref="AliveInternalChildren"/>.
        /// </summary>
        internal event Action<Drawable> ChildDied;

        /// <summary>
        /// Fired after a child's <see cref="Drawable.Depth"/> is changed.
        /// </summary>
        internal event Action<Drawable> ChildDepthChanged;

        /// <summary>
        /// Gets or sets the only child in <see cref="InternalChildren"/>.
        /// </summary>
        [DebuggerBrowsable(DebuggerBrowsableState.Never)]
        protected internal Drawable InternalChild
        {
            get
            {
                if (InternalChildren.Count != 1)
                    throw new InvalidOperationException($"{nameof(InternalChild)} is only available when there's only 1 in {nameof(InternalChildren)}!");

                return InternalChildren[0];
            }
            set
            {
                ClearInternal();
                AddInternal(value);
            }
        }

        protected class ChildComparer : IComparer<Drawable>
        {
            private readonly CompositeDrawable owner;

            public ChildComparer(CompositeDrawable owner)
            {
                this.owner = owner;
            }

            public int Compare(Drawable x, Drawable y) => owner.Compare(x, y);
        }

        /// <summary>
        /// Compares two <see cref="InternalChildren"/> to determine their sorting.
        /// </summary>
        /// <param name="x">The first child to compare.</param>
        /// <param name="y">The second child to compare.</param>
        /// <returns>-1 if <paramref name="x"/> comes before <paramref name="y"/>, and 1 otherwise.</returns>
        protected virtual int Compare(Drawable x, Drawable y)
        {
            if (x == null) throw new ArgumentNullException(nameof(x));
            if (y == null) throw new ArgumentNullException(nameof(y));

            int i = y.Depth.CompareTo(x.Depth);
            if (i != 0) return i;

            return x.ChildID.CompareTo(y.ChildID);
        }

        /// <summary>
        /// Helper method comparing children by their depth first, and then by their reversed child ID.
        /// </summary>
        /// <param name="x">The first child to compare.</param>
        /// <param name="y">The second child to compare.</param>
        /// <returns>-1 if <paramref name="x"/> comes before <paramref name="y"/>, and 1 otherwise.</returns>
        protected int CompareReverseChildID(Drawable x, Drawable y)
        {
            if (x == null) throw new ArgumentNullException(nameof(x));
            if (y == null) throw new ArgumentNullException(nameof(y));

            int i = y.Depth.CompareTo(x.Depth);
            if (i != 0) return i;

            return y.ChildID.CompareTo(x.ChildID);
        }

        private readonly SortedList<Drawable> internalChildren;

        /// <summary>
        /// This <see cref="CompositeDrawable"/> list of children. Assigning to this property will dispose all existing children of this <see cref="CompositeDrawable"/>.
        /// </summary>
        protected internal IReadOnlyList<Drawable> InternalChildren
        {
            get => internalChildren;
            set => InternalChildrenEnumerable = value;
        }

        /// <summary>
        /// Replaces all internal children of this <see cref="CompositeDrawable"/> with the elements contained in the enumerable.
        /// </summary>
        protected internal IEnumerable<Drawable> InternalChildrenEnumerable
        {
            set
            {
                ClearInternal();
                AddRangeInternal(value);
            }
        }

        private readonly SortedList<Drawable> aliveInternalChildren;
        protected internal IReadOnlyList<Drawable> AliveInternalChildren => aliveInternalChildren;

        /// <summary>
        /// The index of a given child within <see cref="InternalChildren"/>.
        /// </summary>
        /// <returns>
        /// If the child is found, its index. Otherwise, the negated index it would obtain
        /// if it were added to <see cref="InternalChildren"/>.
        /// </returns>
        protected internal int IndexOfInternal(Drawable drawable)
        {
            int index = internalChildren.IndexOf(drawable);

            if (index >= 0 && internalChildren[index].ChildID != drawable.ChildID)
                throw new InvalidOperationException($@"A non-matching {nameof(Drawable)} was returned. Please ensure {GetType()}'s {nameof(Compare)} override implements a stable sort algorithm.");

            return index;
        }

        /// <summary>
        /// Checks whether a given child is contained within <see cref="InternalChildren"/>.
        /// </summary>
        protected internal bool ContainsInternal(Drawable drawable) => IndexOfInternal(drawable) >= 0;

        /// <summary>
        /// Removes a given child from this <see cref="InternalChildren"/>.
        /// </summary>
        /// <param name="drawable">The <see cref="Drawable"/> to be removed.</param>
        /// <returns>False if <paramref name="drawable"/> was not a child of this <see cref="CompositeDrawable"/> and true otherwise.</returns>
        protected internal virtual bool RemoveInternal(Drawable drawable)
        {
            ensureChildMutationAllowed();

            if (drawable == null)
                throw new ArgumentNullException(nameof(drawable));

            int index = IndexOfInternal(drawable);
            if (index < 0)
                return false;

            internalChildren.RemoveAt(index);

            if (drawable.IsAlive)
            {
                aliveInternalChildren.Remove(drawable);
                ChildDied?.Invoke(drawable);
            }

            if (drawable.LoadState >= LoadState.Ready && drawable.Parent != this)
                throw new InvalidOperationException($@"Removed a drawable ({drawable}) whose parent was not this ({this}), but {drawable.Parent}.");

            drawable.Parent = null;
            drawable.IsAlive = false;

            if (AutoSizeAxes != Axes.None)
                Invalidate(Invalidation.RequiredParentSizeToFit, InvalidationSource.Child);

            return true;
        }

        /// <summary>
        /// Clear all of <see cref="InternalChildren"/>.
        /// </summary>
        /// <param name="disposeChildren">
        /// Whether removed children should also get disposed.
        /// Disposal will be recursive.
        /// </param>
        protected internal virtual void ClearInternal(bool disposeChildren = true)
        {
            ensureChildMutationAllowed();

            if (internalChildren.Count == 0) return;

            foreach (Drawable t in internalChildren)
            {
                if (t.IsAlive)
                    ChildDied?.Invoke(t);

                t.IsAlive = false;
                t.Parent = null;

                if (disposeChildren)
                    DisposeChildAsync(t);

                Trace.Assert(t.Parent == null);
            }

            internalChildren.Clear();
            aliveInternalChildren.Clear();
            RequestsNonPositionalInputSubTree = RequestsNonPositionalInput;
            RequestsPositionalInputSubTree = RequestsPositionalInput;

            if (AutoSizeAxes != Axes.None)
                Invalidate(Invalidation.RequiredParentSizeToFit, InvalidationSource.Child);
        }

        /// <summary>
        /// Used to assign a monotonically increasing ID to children as they are added. This member is
        /// incremented whenever a child is added.
        /// </summary>
        private ulong currentChildID;

        /// <summary>
        /// Adds a child to <see cref="InternalChildren"/>.
        /// </summary>
        protected internal virtual void AddInternal(Drawable drawable)
        {
            ensureChildMutationAllowed();

            if (IsDisposed)
                throw new ObjectDisposedException(ToString(), "Disposed Drawables may not have children added.");

            if (drawable == null)
                throw new ArgumentNullException(nameof(drawable), $"null {nameof(Drawable)}s may not be added to {nameof(CompositeDrawable)}.");

            if (drawable == this)
                throw new InvalidOperationException($"{nameof(CompositeDrawable)} may not be added to itself.");

            // If the drawable's ChildId is not zero, then it was added to another parent even if it wasn't loaded
            if (drawable.ChildID != 0)
                throw new InvalidOperationException("May not add a drawable to multiple containers.");

            drawable.ChildID = ++currentChildID;
            drawable.RemoveCompletedTransforms = RemoveCompletedTransforms;

            if (drawable.LoadState >= LoadState.Ready)
                drawable.Parent = this;
            else if (LoadState >= LoadState.Loading)
            {
                // If we're already loaded, we can eagerly allow children to be loaded
                loadChild(drawable);
            }

            internalChildren.Add(drawable);

            if (AutoSizeAxes != Axes.None)
                Invalidate(Invalidation.RequiredParentSizeToFit, InvalidationSource.Child);
        }

        /// <summary>
        /// Adds a range of children to <see cref="InternalChildren"/>. This is equivalent to calling
        /// <see cref="AddInternal(Drawable)"/> on each element of the range in order.
        /// </summary>
        protected internal void AddRangeInternal(IEnumerable<Drawable> range)
        {
            foreach (Drawable d in range)
                AddInternal(d);
        }

        /// <summary>
        /// Changes the depth of an internal child. This affects ordering of <see cref="InternalChildren"/>.
        /// </summary>
        /// <param name="child">The child whose depth is to be changed.</param>
        /// <param name="newDepth">The new depth value to be set.</param>
        protected internal void ChangeInternalChildDepth(Drawable child, float newDepth)
        {
            ensureChildMutationAllowed();

            if (child.Depth == newDepth) return;

            var index = IndexOfInternal(child);
            if (index < 0)
                throw new InvalidOperationException($"Can not change depth of drawable which is not contained within this {nameof(CompositeDrawable)}.");

            internalChildren.RemoveAt(index);
            var aliveIndex = aliveInternalChildren.IndexOf(child);
            if (aliveIndex >= 0) // remove if found
                aliveInternalChildren.RemoveAt(aliveIndex);

            var chId = child.ChildID;
            child.ChildID = 0; // ensure Depth-change does not throw an exception
            child.Depth = newDepth;
            child.ChildID = chId;

            internalChildren.Add(child);
            if (aliveIndex >= 0) // re-add if it used to be in aliveInternalChildren
                aliveInternalChildren.Add(child);

            ChildDepthChanged?.Invoke(child);
        }

        private void ensureChildMutationAllowed()
        {
            switch (LoadState)
            {
                case LoadState.NotLoaded:
                    break;

                case LoadState.Loading:
                    if (Thread.CurrentThread != LoadThread)
                        throw new InvalidThreadForChildMutationException(LoadState, "not on the load thread");

                    break;

                case LoadState.Ready:
                    // Allow mutating from the load thread since parenting containers may still be in the loading state
                    if (Thread.CurrentThread != LoadThread && !ThreadSafety.IsUpdateThread)
                        throw new InvalidThreadForChildMutationException(LoadState, "not on the load or update threads");

                    break;

                case LoadState.Loaded:
                    if (!ThreadSafety.IsUpdateThread)
                        throw new InvalidThreadForChildMutationException(LoadState, "not on the update thread");

                    break;
            }
        }

        #endregion

        #region Updating (per-frame periodic)

        private Lazy<Scheduler> schedulerAfterChildren;

        protected Scheduler SchedulerAfterChildren => schedulerAfterChildren.Value;

        /// <summary>
        /// Updates the life status of <see cref="InternalChildren"/> according to their
        /// <see cref="Drawable.ShouldBeAlive"/> property.
        /// </summary>
        /// <returns>True iff the life status of at least one child changed.</returns>
        protected virtual bool UpdateChildrenLife()
        {
            // Can not have alive children if we are not loaded.
            if (LoadState < LoadState.Ready)
                return false;

            if (!CheckChildrenLife())
                return false;

            return true;
        }

        /// <summary>
        /// Checks whether the alive state of any child has changed and processes it. This will add or remove
        /// children from <see cref="aliveInternalChildren"/> depending on their alive states.
        /// <para>Note that this does NOT check the load state of this <see cref="CompositeDrawable"/> to check if it can hold any alive children.</para>
        /// </summary>
        /// <returns>Whether any child's alive state has changed.</returns>
        protected virtual bool CheckChildrenLife()
        {
            bool anyAliveChanged = false;

            for (int i = 0; i < internalChildren.Count; i++)
            {
                var state = checkChildLife(internalChildren[i]);

                anyAliveChanged |= state.HasFlag(ChildLifeStateChange.MadeAlive) || state.HasFlag(ChildLifeStateChange.MadeDead);

                if (state.HasFlag(ChildLifeStateChange.Removed))
                    i--;
            }

            FrameStatistics.Add(StatisticsCounterType.CCL, internalChildren.Count);

            return anyAliveChanged;
        }

        /// <summary>
        /// Checks whether the alive state of a child has changed and processes it. This will add or remove
        /// the child from <see cref="aliveInternalChildren"/> depending on its alive state.
        ///
        /// This should only ever be called on a <see cref="CompositeDrawable"/>'s own <see cref="internalChildren"/>.
        ///
        /// <para>Note that this does NOT check the load state of this <see cref="CompositeDrawable"/> to check if it can hold any alive children.</para>
        /// </summary>
        /// <param name="child">The child to check.</param>
        /// <returns>Whether the child's alive state has changed.</returns>
        private ChildLifeStateChange checkChildLife(Drawable child)
        {
            ChildLifeStateChange state = ChildLifeStateChange.None;

            if (child.ShouldBeAlive)
            {
                if (!child.IsAlive)
                {
                    if (child.LoadState < LoadState.Ready)
                    {
                        // If we're already loaded, we can eagerly allow children to be loaded
                        loadChild(child);
                        if (child.LoadState < LoadState.Ready)
                            return ChildLifeStateChange.None;
                    }

                    MakeChildAlive(child);
                    state = ChildLifeStateChange.MadeAlive;
                }
            }
            else
            {
                if (child.IsAlive)
                {
                    if (MakeChildDead(child))
                        state |= ChildLifeStateChange.Removed;

                    state |= ChildLifeStateChange.MadeDead;
                }
            }

            return state;
        }

        [Flags]
        private enum ChildLifeStateChange
        {
            None = 0,
            MadeAlive = 1,
            MadeDead = 1 << 1,
            Removed = 1 << 2,
        }

        /// <summary>
        /// Makes a child alive.
        /// </summary>
        /// <remarks>
        /// Callers have to ensure that <paramref name="child"/> is of this <see cref="CompositeDrawable"/>'s non-alive <see cref="InternalChildren"/> and <see cref="LoadState"/> of the <paramref name="child"/> is at least <see cref="LoadState.Ready"/>.
        /// </remarks>
        /// <param name="child">The child of this <see cref="CompositeDrawable"/>> to make alive.</param>
        protected void MakeChildAlive(Drawable child)
        {
            Debug.Assert(!child.IsAlive && child.LoadState >= LoadState.Ready);

            // If the new child has the flag set, we should propagate the flag towards the root.
            // We can stop at the ancestor which has the flag already set because further ancestors will also have the flag set.
            if (child.RequestsNonPositionalInputSubTree)
            {
                for (var ancestor = this; ancestor != null && !ancestor.RequestsNonPositionalInputSubTree; ancestor = ancestor.Parent)
                    ancestor.RequestsNonPositionalInputSubTree = true;
            }

            if (child.RequestsPositionalInputSubTree)
            {
                for (var ancestor = this; ancestor != null && !ancestor.RequestsPositionalInputSubTree; ancestor = ancestor.Parent)
                    ancestor.RequestsPositionalInputSubTree = true;
            }

            aliveInternalChildren.Add(child);
            child.IsAlive = true;

            ChildBecameAlive?.Invoke(child);

            // Layout invalidations on non-alive children are blocked, so they must be invalidated once when they become alive.
            child.Invalidate(Invalidation.Layout, InvalidationSource.Parent);

            // Notify ourselves that a child has become alive.
            Invalidate(Invalidation.Presence, InvalidationSource.Child);
        }

        /// <summary>
        /// Makes a child dead (not alive) and removes it if <see cref="Drawable.RemoveWhenNotAlive"/> of the <paramref name="child"/> is set.
        /// </summary>
        /// <remarks>
        /// Callers have to ensure that <paramref name="child"/> is of this <see cref="CompositeDrawable"/>'s <see cref="AliveInternalChildren"/>.
        /// </remarks>
        /// <param name="child">The child of this <see cref="CompositeDrawable"/>> to make dead.</param>
        /// <returns>Whether <paramref name="child"/> has been removed by death.</returns>
        protected bool MakeChildDead(Drawable child)
        {
            Debug.Assert(child.IsAlive);

            aliveInternalChildren.Remove(child);
            child.IsAlive = false;

            ChildDied?.Invoke(child);

            bool removed = false;

            if (child.RemoveWhenNotAlive)
            {
                RemoveInternal(child);

                if (child.DisposeOnDeathRemoval)
                    DisposeChildAsync(child);

                removed = true;
            }

            // Notify ourselves that a child has died.
            Invalidate(Invalidation.Presence, InvalidationSource.Child);

            return removed;
        }

        internal override void UnbindAllBindablesSubTree()
        {
            base.UnbindAllBindablesSubTree();

            foreach (Drawable child in internalChildren)
                child.UnbindAllBindablesSubTree();
        }

        /// <summary>
        /// Unbinds a child's bindings synchronously and queues an asynchronous disposal of the child.
        /// </summary>
        /// <param name="drawable">The child to dispose.</param>
        internal void DisposeChildAsync(Drawable drawable)
        {
            drawable.UnbindAllBindablesSubTree();
            AsyncDisposalQueue.Enqueue(drawable);
        }

        internal override void UpdateClock(IFrameBasedClock clock)
        {
            if (Clock == clock)
                return;

            base.UpdateClock(clock);
            foreach (Drawable child in internalChildren)
                child.UpdateClock(Clock);

            if (schedulerAfterChildren.IsValueCreated) schedulerAfterChildren.Value.UpdateClock(Clock);
        }

        /// <summary>
        /// Specifies whether this <see cref="CompositeDrawable"/> requires an update of its children.
        /// If the return value is false, then children are not updated and
        /// <see cref="UpdateAfterChildren"/> is not called.
        /// </summary>
        protected virtual bool RequiresChildrenUpdate => !IsMaskedAway || !childrenSizeDependencies.IsValid;

        public override bool UpdateSubTree()
        {
            if (!base.UpdateSubTree()) return false;

            // We update our children's life even if we are invisible.
            // Note, that this does not propagate down and may need
            // generalization in the future.
            UpdateChildrenLife();

            // If we are not present then there is never a reason to check
            // for children, as they should never affect our present status.
            if (!IsPresent || !RequiresChildrenUpdate) return false;

            UpdateAfterChildrenLife();

            if (TypePerformanceMonitor.Active)
            {
                for (int i = 0; i < aliveInternalChildren.Count; ++i)
                {
                    Drawable c = aliveInternalChildren[i];

                    TypePerformanceMonitor.BeginCollecting(c);
                    updateChild(c);
                    TypePerformanceMonitor.EndCollecting(c);
                }
            }
            else
            {
                for (int i = 0; i < aliveInternalChildren.Count; ++i)
                    updateChild(aliveInternalChildren[i]);
            }

            if (schedulerAfterChildren.IsValueCreated)
            {
                int amountScheduledTasks = schedulerAfterChildren.Value.Update();
                FrameStatistics.Add(StatisticsCounterType.ScheduleInvk, amountScheduledTasks);
            }

            UpdateAfterChildren();

            updateChildrenSizeDependencies();
            UpdateAfterAutoSize();
            return true;
        }

        private void updateChild(Drawable c)
        {
            Debug.Assert(c.LoadState >= LoadState.Ready);
            c.UpdateSubTree();
        }

        /// <summary>
        /// Updates all masking calculations for this <see cref="CompositeDrawable"/> and its <see cref="AliveInternalChildren"/>.
        /// This occurs post-<see cref="UpdateSubTree"/> to ensure that all <see cref="Drawable"/> updates have taken place.
        /// </summary>
        /// <param name="source">The parent that triggered this update on this <see cref="Drawable"/>.</param>
        /// <param name="maskingBounds">The <see cref="RectangleF"/> that defines the masking bounds.</param>
        /// <returns>Whether masking calculations have taken place.</returns>
        public override bool UpdateSubTreeMasking(Drawable source, RectangleF maskingBounds)
        {
            if (!base.UpdateSubTreeMasking(source, maskingBounds))
                return false;

            if (IsMaskedAway)
                return true;

            if (aliveInternalChildren.Count == 0)
                return true;

            if (RequiresChildrenUpdate)
            {
                var childMaskingBounds = ComputeChildMaskingBounds(maskingBounds);

                for (int i = 0; i < aliveInternalChildren.Count; i++)
                    aliveInternalChildren[i].UpdateSubTreeMasking(this, childMaskingBounds);
            }

            return true;
        }

        protected override bool ComputeIsMaskedAway(RectangleF maskingBounds)
        {
            if (!CanBeFlattened)
                return base.ComputeIsMaskedAway(maskingBounds);

            // The masking check is overly expensive (requires creation of ScreenSpaceDrawQuad)
            // when only few children exist.
            return aliveInternalChildren.Count >= amount_children_required_for_masking_check && base.ComputeIsMaskedAway(maskingBounds);
        }

        /// <summary>
        /// Computes the <see cref="RectangleF"/> to be used as the masking bounds for all <see cref="AliveInternalChildren"/>.
        /// </summary>
        /// <param name="maskingBounds">The <see cref="RectangleF"/> that defines the masking bounds for this <see cref="CompositeDrawable"/>.</param>
        /// <returns>The <see cref="RectangleF"/> to be used as the masking bounds for <see cref="AliveInternalChildren"/>.</returns>
        protected virtual RectangleF ComputeChildMaskingBounds(RectangleF maskingBounds) => Masking ? RectangleF.Intersect(maskingBounds, ScreenSpaceDrawQuad.AABBFloat) : maskingBounds;

        /// <summary>
        /// Invoked after <see cref="UpdateChildrenLife"/> and <see cref="Drawable.IsPresent"/> state checks have taken place,
        /// but before <see cref="Drawable.UpdateSubTree"/> is invoked for all <see cref="InternalChildren"/>.
        /// This occurs after <see cref="Drawable.Update"/> has been invoked on this <see cref="CompositeDrawable"/>
        /// </summary>
        protected virtual void UpdateAfterChildrenLife()
        {
        }

        /// <summary>
        /// An opportunity to update state once-per-frame after <see cref="Drawable.Update"/> has been called
        /// for all <see cref="InternalChildren"/>.
        /// This is invoked prior to any autosize calculations of this <see cref="CompositeDrawable"/>.
        /// </summary>
        protected virtual void UpdateAfterChildren()
        {
        }

        /// <summary>
        /// Invoked after all autosize calculations have taken place.
        /// </summary>
        protected virtual void UpdateAfterAutoSize()
        {
        }

        #endregion

        #region Invalidation

        protected override bool OnInvalidate(Invalidation invalidation, InvalidationSource source)
        {
            bool anyInvalidated = base.OnInvalidate(invalidation, source);

            // Child invalidations should not propagate to other children.
            if (source == InvalidationSource.Child)
                return anyInvalidated;

<<<<<<< HEAD
            IReadOnlyList<Drawable> targetChildren = aliveInternalChildren;

            // Non-layout flags must be propagated to all children. As such, it is simplest + quickest to propagate all other relevant flags along with them.
            if ((invalidation & ~Invalidation.Layout) > 0)
                targetChildren = internalChildren;

            for (int i = 0; i < targetChildren.Count; ++i)
=======
            // DrawNode invalidations should not propagate to children.
            invalidation &= ~Invalidation.DrawNode;
            if (invalidation == Invalidation.None)
                return anyInvalidated;

            for (int i = 0; i < internalChildren.Count; ++i)
>>>>>>> e866b51e
            {
                Drawable c = targetChildren[i];

                Invalidation childInvalidation = invalidation;
                if ((invalidation & Invalidation.RequiredParentSizeToFit) > 0)
                    childInvalidation |= Invalidation.DrawInfo;

                // Other geometry things like rotation, shearing, etc don't affect child properties.
                childInvalidation &= ~Invalidation.MiscGeometry;

                // Relative positioning can however affect child geometry.
                if (c.RelativePositionAxes != Axes.None && (invalidation & Invalidation.DrawSize) > 0)
                    childInvalidation |= Invalidation.MiscGeometry;

                // No draw size changes if relative size axes does not propagate it downward.
                if (c.RelativeSizeAxes == Axes.None)
                    childInvalidation &= ~Invalidation.DrawSize;

                anyInvalidated |= c.Invalidate(childInvalidation, InvalidationSource.Parent);
            }

            return anyInvalidated;
        }

        /// <summary>
        /// Invalidates the children size dependencies of this <see cref="CompositeDrawable"/> when a child's position or size changes.
        /// </summary>
        /// <param name="invalidation">The <see cref="Invalidation"/> to invalidate with.</param>
        /// <param name="axes">The position or size <see cref="Axes"/> that changed.</param>
        /// <param name="source">The source <see cref="Drawable"/>.</param>
        internal void InvalidateChildrenSizeDependencies(Invalidation invalidation, Axes axes, Drawable source)
        {
            // Store the current state of the children size dependencies.
            // This state may be restored later if the invalidation proved to be unnecessary.
            bool wasValid = childrenSizeDependencies.IsValid;

            // The invalidation still needs to occur as normal, since a derived CompositeDrawable may want to respond to children size invalidations.
            Invalidate(invalidation, InvalidationSource.Child);

            // If all the changed axes were bypassed and an invalidation occurred, the children size dependencies can immediately be
            // re-validated without a recomputation, as a recomputation would not change the auto-sized size.
            if (wasValid && (axes & source.BypassAutoSizeAxes) == axes)
                childrenSizeDependencies.Validate();
        }

        #endregion

        #region DrawNode

        private bool hasCustomDrawNode;

        internal IShader Shader { get; private set; }

        protected override DrawNode CreateDrawNode() => new CompositeDrawableDrawNode(this);

        private bool forceLocalVertexBatch;

        /// <summary>
        /// Whether to use a local vertex batch for rendering. If false, a parenting vertex batch will be used.
        /// </summary>
        public bool ForceLocalVertexBatch
        {
            get => forceLocalVertexBatch;
            protected set
            {
                if (forceLocalVertexBatch == value)
                    return;

                forceLocalVertexBatch = value;

                Invalidate(Invalidation.DrawNode);
            }
        }

        /// <summary>
        /// A flattened <see cref="CompositeDrawable"/> has its <see cref="DrawNode"/> merged into its parents'.
        /// In some cases, the <see cref="DrawNode"/> must always be generated and flattening should not occur.
        /// </summary>
        protected virtual bool CanBeFlattened =>
            // Masking composite DrawNodes define the masking area for their children.
            !Masking
            // Proxied drawables have their DrawNodes drawn elsewhere in the scene graph.
            && !HasProxy
            // Custom draw nodes may provide custom drawing procedures.
            && !hasCustomDrawNode;

        private const int amount_children_required_for_masking_check = 2;

        /// <summary>
        /// This function adds all children's <see cref="DrawNode"/>s to a target List, flattening the children of certain types
        /// of <see cref="CompositeDrawable"/> subtrees for optimization purposes.
        /// </summary>
        /// <param name="frame">The frame which <see cref="DrawNode"/>s should be generated for.</param>
        /// <param name="treeIndex">The index of the currently in-use <see cref="DrawNode"/> tree.</param>
        /// <param name="forceNewDrawNode">Whether the creation of a new <see cref="DrawNode"/> should be forced, rather than re-using an existing <see cref="DrawNode"/>.</param>
        /// <param name="j">The running index into the target List.</param>
        /// <param name="parentComposite">The <see cref="CompositeDrawable"/> whose children's <see cref="DrawNode"/>s to add.</param>
        /// <param name="target">The target list to fill with DrawNodes.</param>
        private static void addFromComposite(ulong frame, int treeIndex, bool forceNewDrawNode, ref int j, CompositeDrawable parentComposite, List<DrawNode> target)
        {
            SortedList<Drawable> children = parentComposite.aliveInternalChildren;

            for (int i = 0; i < children.Count; ++i)
            {
                Drawable drawable = children[i];

                if (!drawable.IsLoaded)
                    continue;

                if (!drawable.IsProxy)
                {
                    if (!drawable.IsPresent)
                        continue;

                    if (drawable.IsMaskedAway)
                        continue;

                    CompositeDrawable composite = drawable as CompositeDrawable;

                    if (composite?.CanBeFlattened == true)
                    {
                        addFromComposite(frame, treeIndex, forceNewDrawNode, ref j, composite, target);
                        continue;
                    }
                }

                DrawNode next = drawable.GenerateDrawNodeSubtree(frame, treeIndex, forceNewDrawNode);
                if (next == null)
                    continue;

                if (drawable.HasProxy)
                    drawable.ValidateProxyDrawNode(treeIndex, frame);
                else
                {
                    if (j < target.Count)
                        target[j] = next;
                    else
                        target.Add(next);
                    j++;
                }
            }
        }

        internal override DrawNode GenerateDrawNodeSubtree(ulong frame, int treeIndex, bool forceNewDrawNode)
        {
            // No need for a draw node at all if there are no children and we are not glowing.
            if (aliveInternalChildren.Count == 0 && CanBeFlattened)
                return null;

            DrawNode node = base.GenerateDrawNodeSubtree(frame, treeIndex, forceNewDrawNode);

            if (!(node is ICompositeDrawNode cNode))
                return null;

            if (cNode.Children == null)
                cNode.Children = new List<DrawNode>(aliveInternalChildren.Count);

            if (cNode.AddChildDrawNodes)
            {
                int j = 0;
                addFromComposite(frame, treeIndex, forceNewDrawNode, ref j, this, cNode.Children);

                if (j < cNode.Children.Count)
                    cNode.Children.RemoveRange(j, cNode.Children.Count - j);
            }

            return node;
        }

        #endregion

        #region Transforms

        /// <summary>
        /// Whether to remove completed transforms from the list of applicable transforms. Setting this to false allows for rewinding transforms.
        /// <para>
        /// This value is passed down to children.
        /// </para>
        /// </summary>
        public override bool RemoveCompletedTransforms
        {
            get => base.RemoveCompletedTransforms;
            internal set
            {
                if (base.RemoveCompletedTransforms == value)
                    return;

                base.RemoveCompletedTransforms = value;

                foreach (var c in internalChildren)
                    c.RemoveCompletedTransforms = RemoveCompletedTransforms;
            }
        }

        public override void ApplyTransformsAt(double time, bool propagateChildren = false)
        {
            base.ApplyTransformsAt(time, propagateChildren);

            if (!propagateChildren)
                return;

            foreach (var c in internalChildren)
                c.ApplyTransformsAt(time, true);
        }

        public override void ClearTransformsAfter(double time, bool propagateChildren = false, string targetMember = null)
        {
            base.ClearTransformsAfter(time, propagateChildren, targetMember);

            if (!propagateChildren)
                return;

            foreach (var c in internalChildren)
                c.ClearTransformsAfter(time, true, targetMember);
        }

        internal override void AddDelay(double duration, bool propagateChildren = false)
        {
            if (duration == 0)
                return;

            base.AddDelay(duration, propagateChildren);

            if (propagateChildren)
            {
                foreach (var c in internalChildren)
                    c.AddDelay(duration, true);
            }
        }

        protected ScheduledDelegate ScheduleAfterChildren(Action action) => SchedulerAfterChildren.AddDelayed(action, TransformDelay);

        public override IDisposable BeginAbsoluteSequence(double newTransformStartTime, bool recursive = false)
        {
            var baseDisposalAction = base.BeginAbsoluteSequence(newTransformStartTime, recursive);
            if (!recursive)
                return baseDisposalAction;

            List<IDisposable> disposalActions = new List<IDisposable>(internalChildren.Count + 1) { baseDisposalAction };
            foreach (var c in internalChildren)
                disposalActions.Add(c.BeginAbsoluteSequence(newTransformStartTime, true));

            return new ValueInvokeOnDisposal<List<IDisposable>>(disposalActions, actions =>
            {
                foreach (var a in actions)
                    a.Dispose();
            });
        }

        public override void FinishTransforms(bool propagateChildren = false, string targetMember = null)
        {
            base.FinishTransforms(propagateChildren, targetMember);

            if (propagateChildren)
            {
                foreach (var c in internalChildren)
                    c.FinishTransforms(true, targetMember);
            }
        }

        /// <summary>
        /// Helper function for creating and adding a <see cref="Transform{TValue, T}"/> that fades the current <see cref="EdgeEffect"/>.
        /// </summary>
        protected TransformSequence<CompositeDrawable> FadeEdgeEffectTo(float newAlpha, double duration = 0, Easing easing = Easing.None)
        {
            Color4 targetColour = EdgeEffect.Colour;
            targetColour.A = newAlpha;
            return FadeEdgeEffectTo(targetColour, duration, easing);
        }

        /// <summary>
        /// Helper function for creating and adding a <see cref="Transform{TValue, T}"/> that fades the current <see cref="EdgeEffect"/>.
        /// </summary>
        protected TransformSequence<CompositeDrawable> FadeEdgeEffectTo(Color4 newColour, double duration = 0, Easing easing = Easing.None)
        {
            var effect = EdgeEffect;
            effect.Colour = newColour;
            return TweenEdgeEffectTo(effect, duration, easing);
        }

        /// <summary>
        /// Helper function for creating and adding a <see cref="Transform{TValue, T}"/> that tweens the current <see cref="EdgeEffect"/>.
        /// </summary>
        protected TransformSequence<CompositeDrawable> TweenEdgeEffectTo(EdgeEffectParameters newParams, double duration = 0, Easing easing = Easing.None) =>
            this.TransformTo(nameof(EdgeEffect), newParams, duration, easing);

        #endregion

        #region Interaction / Input

        public override bool Contains(Vector2 screenSpacePos)
        {
            float cRadius = effectiveCornerRadius;
            float cExponent = CornerExponent;

            // Select a cheaper contains method when we don't need rounded edges.
            if (cRadius == 0.0f)
                return base.Contains(screenSpacePos);

            return DrawRectangle.Shrink(cRadius).DistanceExponentiated(ToLocalSpace(screenSpacePos), cExponent) <= Math.Pow(cRadius, cExponent);
        }

        /// <summary>
        /// Check whether a child should be considered for inclusion in <see cref="BuildNonPositionalInputQueue"/> and <see cref="BuildPositionalInputQueue"/>
        /// </summary>
        /// <param name="child">The drawable to be evaluated.</param>
        /// <returns>Whether or not the specified drawable should be considered when building input queues.</returns>
        protected virtual bool ShouldBeConsideredForInput(Drawable child) => true;

        internal override bool BuildNonPositionalInputQueue(List<Drawable> queue, bool allowBlocking = true)
        {
            if (!base.BuildNonPositionalInputQueue(queue, allowBlocking))
                return false;

            for (int i = 0; i < aliveInternalChildren.Count; ++i)
            {
                if (ShouldBeConsideredForInput(aliveInternalChildren[i]))
                    aliveInternalChildren[i].BuildNonPositionalInputQueue(queue, allowBlocking);
            }

            return true;
        }

        /// <summary>
        /// Determines whether the subtree of this <see cref="CompositeDrawable"/> should receive positional input when the mouse is at the given screen-space position.
        /// </summary>
        /// <remarks>
        /// By default, the subtree of this <see cref="CompositeDrawable"/> always receives input when masking is turned off, and only receives input if this
        /// <see cref="CompositeDrawable"/> also receives input when masking is turned on.
        /// </remarks>
        /// <param name="screenSpacePos">The screen-space position where input could be received.</param>
        /// <returns>True if the subtree should receive input at the given screen-space position.</returns>
        protected virtual bool ReceivePositionalInputAtSubTree(Vector2 screenSpacePos) => !Masking || ReceivePositionalInputAt(screenSpacePos);

        internal override bool BuildPositionalInputQueue(Vector2 screenSpacePos, List<Drawable> queue)
        {
            if (!base.BuildPositionalInputQueue(screenSpacePos, queue))
                return false;

            if (!ReceivePositionalInputAtSubTree(screenSpacePos))
                return false;

            for (int i = 0; i < aliveInternalChildren.Count; ++i)
            {
                if (ShouldBeConsideredForInput(aliveInternalChildren[i]))
                    aliveInternalChildren[i].BuildPositionalInputQueue(screenSpacePos, queue);
            }

            return true;
        }

        #endregion

        #region Masking and related effects (e.g. round corners)

        private bool masking;

        /// <summary>
        /// If enabled, only the portion of children that falls within this <see cref="CompositeDrawable"/>'s
        /// shape is drawn to the screen.
        /// </summary>
        public bool Masking
        {
            get => masking;
            protected set
            {
                if (masking == value)
                    return;

                masking = value;
                Invalidate(Invalidation.DrawNode);
            }
        }

        private float maskingSmoothness = 1;

        /// <summary>
        /// Determines over how many pixels the alpha component smoothly fades out.
        /// Only has an effect when <see cref="Masking"/> is true.
        /// </summary>
        public float MaskingSmoothness
        {
            get => maskingSmoothness;
            protected set
            {
                //must be above zero to avoid a div-by-zero in the shader logic.
                value = Math.Max(0.01f, value);

                if (maskingSmoothness == value)
                    return;

                maskingSmoothness = value;
                Invalidate(Invalidation.DrawNode);
            }
        }

        private float cornerRadius;

        /// <summary>
        /// Determines how large of a radius is masked away around the corners.
        /// Only has an effect when <see cref="Masking"/> is true.
        /// </summary>
        public float CornerRadius
        {
            get => cornerRadius;
            protected set
            {
                if (cornerRadius == value)
                    return;

                cornerRadius = value;
                Invalidate(Invalidation.DrawNode);
            }
        }

        private float cornerExponent = 2f;

        /// <summary>
        /// Determines how gentle the curve of the corner straightens. A value of 2 (default) results in
        /// circular arcs, a value of 2.5 results in something closer to apple's "continuous corner".
        /// Values between 2 and 10 result in varying degrees of "continuousness", where larger values are smoother.
        /// Values between 1 and 2 result in a "flatter" appearance than round corners.
        /// Values between 0 and 1 result in a concave, round corner as opposed to a convex round corner,
        /// where a value of 0.5 is a circular concave arc.
        /// Only has an effect when <see cref="Masking"/> is true and <see cref="CornerRadius"/> is non-zero.
        /// </summary>
        public float CornerExponent
        {
            get => cornerExponent;
            protected set
            {
                if (!Precision.DefinitelyBigger(value, 0) || value > 10)
                    throw new ArgumentOutOfRangeException(nameof(CornerExponent), $"{nameof(CornerExponent)} may not be <=0 or >10 for numerical correctness.");

                if (cornerExponent == value)
                    return;

                cornerExponent = value;
                Invalidate(Invalidation.DrawNode);
            }
        }

        // This _hacky_ modification of the corner radius (obtained from playing around) ensures that the corner remains at roughly
        // equal size (perceptually) compared to the circular arc as the CornerExponent is adjusted within the range ~2-5.
        private float effectiveCornerRadius => CornerRadius * 0.8f * CornerExponent / 2 + 0.2f * CornerRadius;

        private float borderThickness;

        /// <summary>
        /// Determines how thick of a border to draw around the inside of the masked region.
        /// Only has an effect when <see cref="Masking"/> is true.
        /// The border only is drawn on top of children using a sprite shader.
        /// </summary>
        /// <remarks>
        /// Drawing borders is optimized heavily into our sprite shaders. As a consequence
        /// borders are only drawn correctly on top of quad-shaped children using our sprite
        /// shaders.
        /// </remarks>
        public float BorderThickness
        {
            get => borderThickness;
            protected set
            {
                if (borderThickness == value)
                    return;

                borderThickness = value;
                Invalidate(Invalidation.DrawNode);
            }
        }

        private SRGBColour borderColour = Color4.Black;

        /// <summary>
        /// Determines the color of the border controlled by <see cref="BorderThickness"/>.
        /// Only has an effect when <see cref="Masking"/> is true.
        /// </summary>
        public SRGBColour BorderColour
        {
            get => borderColour;
            protected set
            {
                if (borderColour.Equals(value))
                    return;

                borderColour = value;
                Invalidate(Invalidation.DrawNode);
            }
        }

        private EdgeEffectParameters edgeEffect;

        /// <summary>
        /// Determines an edge effect of this <see cref="CompositeDrawable"/>.
        /// Edge effects are e.g. glow or a shadow.
        /// Only has an effect when <see cref="Masking"/> is true.
        /// </summary>
        public EdgeEffectParameters EdgeEffect
        {
            get => edgeEffect;
            protected set
            {
                if (edgeEffect.Equals(value))
                    return;

                edgeEffect = value;
                Invalidate(Invalidation.DrawNode);
            }
        }

        #endregion

        #region Sizing

        public override RectangleF BoundingBox
        {
            get
            {
                float cRadius = CornerRadius;
                if (cRadius == 0.0f)
                    return base.BoundingBox;

                RectangleF drawRect = LayoutRectangle.Shrink(cRadius);

                // Inflate bounding box in parent space by the half-size of the bounding box of the
                // ellipse obtained by transforming the unit circle into parent space.
                Vector2 offset = ToParentSpace(Vector2.Zero);
                Vector2 u = ToParentSpace(new Vector2(cRadius, 0)) - offset;
                Vector2 v = ToParentSpace(new Vector2(0, cRadius)) - offset;
                Vector2 inflation = new Vector2(
                    MathF.Sqrt(u.X * u.X + v.X * v.X),
                    MathF.Sqrt(u.Y * u.Y + v.Y * v.Y)
                );

                RectangleF result = ToParentSpace(drawRect).AABBFloat.Inflate(inflation);
                // The above algorithm will return incorrect results if the rounded corners are not fully visible.
                // To limit bad behavior we at least enforce here, that the bounding box with rounded corners
                // is never larger than the bounding box without.
                if (DrawSize.X < CornerRadius * 2 || DrawSize.Y < CornerRadius * 2)
                    result.Intersect(base.BoundingBox);

                return result;
            }
        }

        private MarginPadding padding;

        /// <summary>
        /// Shrinks the space children may occupy within this <see cref="CompositeDrawable"/>
        /// by the specified amount on each side.
        /// </summary>
        public MarginPadding Padding
        {
            get => padding;
            protected set
            {
                if (padding.Equals(value)) return;

                if (!Validation.IsFinite(value)) throw new ArgumentException($@"{nameof(Padding)} must be finite, but is {value}.");

                padding = value;

                foreach (Drawable c in internalChildren)
                    c.Invalidate(c.InvalidationFromParentSize | Invalidation.MiscGeometry);
            }
        }

        /// <summary>
        /// The size of the coordinate space revealed to <see cref="InternalChildren"/>.
        /// Captures the effect of e.g. <see cref="Padding"/>.
        /// </summary>
        public Vector2 ChildSize => DrawSize - new Vector2(Padding.TotalHorizontal, Padding.TotalVertical);

        /// <summary>
        /// Positional offset applied to <see cref="InternalChildren"/>.
        /// Captures the effect of e.g. <see cref="Padding"/>.
        /// </summary>
        public Vector2 ChildOffset => new Vector2(Padding.Left, Padding.Top);

        private Vector2 relativeChildSize = Vector2.One;

        /// <summary>
        /// The size of the relative position/size coordinate space of children of this <see cref="CompositeDrawable"/>.
        /// Children positioned at this size will appear as if they were positioned at <see cref="Drawable.Position"/> = <see cref="Vector2.One"/> in this <see cref="CompositeDrawable"/>.
        /// </summary>
        public Vector2 RelativeChildSize
        {
            get => relativeChildSize;
            protected set
            {
                if (relativeChildSize == value)
                    return;

                if (!Validation.IsFinite(value)) throw new ArgumentException($@"{nameof(RelativeChildSize)} must be finite, but is {value}.");
                if (value.X == 0 || value.Y == 0) throw new ArgumentException($@"{nameof(RelativeChildSize)} must be non-zero, but is {value}.");

                relativeChildSize = value;

                foreach (Drawable c in internalChildren)
                    c.Invalidate(c.InvalidationFromParentSize);
            }
        }

        private Vector2 relativeChildOffset = Vector2.Zero;

        /// <summary>
        /// The offset of the relative position/size coordinate space of children of this <see cref="CompositeDrawable"/>.
        /// Children positioned at this offset will appear as if they were positioned at <see cref="Drawable.Position"/> = <see cref="Vector2.Zero"/> in this <see cref="CompositeDrawable"/>.
        /// </summary>
        public Vector2 RelativeChildOffset
        {
            get => relativeChildOffset;
            protected set
            {
                if (relativeChildOffset == value)
                    return;

                if (!Validation.IsFinite(value)) throw new ArgumentException($@"{nameof(RelativeChildOffset)} must be finite, but is {value}.");

                relativeChildOffset = value;

                foreach (Drawable c in internalChildren)
                    c.Invalidate(c.InvalidationFromParentSize & ~Invalidation.DrawSize);
            }
        }

        /// <summary>
        /// Conversion factor from relative to absolute coordinates in our space.
        /// </summary>
        public Vector2 RelativeToAbsoluteFactor => Vector2.Divide(ChildSize, RelativeChildSize);

        /// <summary>
        /// Tweens the <see cref="RelativeChildSize"/> of this <see cref="CompositeDrawable"/>.
        /// </summary>
        /// <param name="newSize">The coordinate space to tween to.</param>
        /// <param name="duration">The tween duration.</param>
        /// <param name="easing">The tween easing.</param>
        protected TransformSequence<CompositeDrawable> TransformRelativeChildSizeTo(Vector2 newSize, double duration = 0, Easing easing = Easing.None) =>
            this.TransformTo(nameof(RelativeChildSize), newSize, duration, easing);

        /// <summary>
        /// Tweens the <see cref="RelativeChildOffset"/> of this <see cref="CompositeDrawable"/>.
        /// </summary>
        /// <param name="newOffset">The coordinate space to tween to.</param>
        /// <param name="duration">The tween duration.</param>
        /// <param name="easing">The tween easing.</param>
        protected TransformSequence<CompositeDrawable> TransformRelativeChildOffsetTo(Vector2 newOffset, double duration = 0, Easing easing = Easing.None) =>
            this.TransformTo(nameof(RelativeChildOffset), newOffset, duration, easing);

        public override Axes RelativeSizeAxes
        {
            get => base.RelativeSizeAxes;
            set
            {
                if ((AutoSizeAxes & value) != 0)
                    throw new InvalidOperationException("No axis can be relatively sized and automatically sized at the same time.");

                base.RelativeSizeAxes = value;
            }
        }

        private Axes autoSizeAxes;

        /// <summary>
        /// Controls which <see cref="Axes"/> are automatically sized w.r.t. <see cref="InternalChildren"/>.
        /// Children's <see cref="Drawable.BypassAutoSizeAxes"/> are ignored for automatic sizing.
        /// Most notably, <see cref="Drawable.RelativePositionAxes"/> and <see cref="RelativeSizeAxes"/> of children
        /// do not affect automatic sizing to avoid circular size dependencies.
        /// It is not allowed to manually set <see cref="Size"/> (or <see cref="Width"/> / <see cref="Height"/>)
        /// on any <see cref="Axes"/> which are automatically sized.
        /// </summary>
        public virtual Axes AutoSizeAxes
        {
            get => autoSizeAxes;
            protected set
            {
                if (value == autoSizeAxes)
                    return;

                if ((RelativeSizeAxes & value) != 0)
                    throw new InvalidOperationException("No axis can be relatively sized and automatically sized at the same time.");

                autoSizeAxes = value;
                childrenSizeDependencies.Invalidate();
                OnSizingChanged();
            }
        }

        /// <summary>
        /// The duration which automatic sizing should take. If zero, then it is instantaneous.
        /// Otherwise, this is equivalent to applying an automatic size via a resize transform.
        /// </summary>
        public float AutoSizeDuration { get; protected set; }

        /// <summary>
        /// The type of easing which should be used for smooth automatic sizing when <see cref="AutoSizeDuration"/>
        /// is non-zero.
        /// </summary>
        public Easing AutoSizeEasing { get; protected set; }

        /// <summary>
        /// Fired after this <see cref="CompositeDrawable"/>'s <see cref="Size"/> is updated through autosize.
        /// </summary>
        internal event Action OnAutoSize;

        private readonly LayoutValue childrenSizeDependencies = new LayoutValue(Invalidation.RequiredParentSizeToFit | Invalidation.Presence, InvalidationSource.Child);

        public override float Width
        {
            get
            {
                if (!isComputingChildrenSizeDependencies && AutoSizeAxes.HasFlag(Axes.X))
                    updateChildrenSizeDependencies();
                return base.Width;
            }

            set
            {
                if ((AutoSizeAxes & Axes.X) != 0)
                    throw new InvalidOperationException($"The width of a {nameof(CompositeDrawable)} with {nameof(AutoSizeAxes)} can not be set manually.");

                base.Width = value;
            }
        }

        public override float Height
        {
            get
            {
                if (!isComputingChildrenSizeDependencies && AutoSizeAxes.HasFlag(Axes.Y))
                    updateChildrenSizeDependencies();
                return base.Height;
            }

            set
            {
                if ((AutoSizeAxes & Axes.Y) != 0)
                    throw new InvalidOperationException($"The height of a {nameof(CompositeDrawable)} with {nameof(AutoSizeAxes)} can not be set manually.");

                base.Height = value;
            }
        }

        private bool isComputingChildrenSizeDependencies;

        public override Vector2 Size
        {
            get
            {
                if (!isComputingChildrenSizeDependencies && AutoSizeAxes != Axes.None)
                    updateChildrenSizeDependencies();
                return base.Size;
            }

            set
            {
                if ((AutoSizeAxes & Axes.Both) != 0)
                    throw new InvalidOperationException($"The Size of a {nameof(CompositeDrawable)} with {nameof(AutoSizeAxes)} can not be set manually.");

                base.Size = value;
            }
        }

        private Vector2 computeAutoSize()
        {
            MarginPadding originalPadding = Padding;
            MarginPadding originalMargin = Margin;

            try
            {
                Padding = new MarginPadding();
                Margin = new MarginPadding();

                if (AutoSizeAxes == Axes.None) return DrawSize;

                Vector2 maxBoundSize = Vector2.Zero;

                // Find the maximum width/height of children
                foreach (Drawable c in aliveInternalChildren)
                {
                    if (!c.IsPresent)
                        continue;

                    Vector2 cBound = c.RequiredParentSizeToFit;

                    if (!c.BypassAutoSizeAxes.HasFlag(Axes.X))
                        maxBoundSize.X = Math.Max(maxBoundSize.X, cBound.X);

                    if (!c.BypassAutoSizeAxes.HasFlag(Axes.Y))
                        maxBoundSize.Y = Math.Max(maxBoundSize.Y, cBound.Y);
                }

                if (!AutoSizeAxes.HasFlag(Axes.X))
                    maxBoundSize.X = DrawSize.X;
                if (!AutoSizeAxes.HasFlag(Axes.Y))
                    maxBoundSize.Y = DrawSize.Y;

                return new Vector2(maxBoundSize.X, maxBoundSize.Y);
            }
            finally
            {
                Padding = originalPadding;
                Margin = originalMargin;
            }
        }

        private void updateAutoSize()
        {
            if (AutoSizeAxes == Axes.None)
                return;

            Vector2 b = computeAutoSize() + Padding.Total;

            autoSizeResizeTo(new Vector2(
                AutoSizeAxes.HasFlag(Axes.X) ? b.X : base.Width,
                AutoSizeAxes.HasFlag(Axes.Y) ? b.Y : base.Height
            ), AutoSizeDuration, AutoSizeEasing);

            //note that this is called before autoSize becomes valid. may be something to consider down the line.
            //might work better to add an OnRefresh event in Cached<> and invoke there.
            OnAutoSize?.Invoke();
        }

        private void updateChildrenSizeDependencies()
        {
            isComputingChildrenSizeDependencies = true;

            try
            {
                if (!childrenSizeDependencies.IsValid)
                {
                    updateAutoSize();
                    childrenSizeDependencies.Validate();
                }
            }
            finally
            {
                isComputingChildrenSizeDependencies = false;
            }
        }

        private void autoSizeResizeTo(Vector2 newSize, double duration = 0, Easing easing = Easing.None)
        {
            var currentTransform = Transforms.Count == 0 ? null : Transforms.OfType<AutoSizeTransform>().FirstOrDefault();

            if ((currentTransform?.EndValue ?? Size) != newSize)
            {
                if (duration == 0)
                {
                    if (currentTransform != null)
                        ClearTransforms(false, nameof(baseSize));
                    baseSize = newSize;
                }
                else
                    this.TransformTo(this.PopulateTransform(new AutoSizeTransform { Rewindable = false }, newSize, duration, easing));
            }
        }

        /// <summary>
        /// A helper property for <see cref="autoSizeResizeTo(Vector2, double, Easing)"/> to change the size of <see cref="CompositeDrawable"/>s with <see cref="AutoSizeAxes"/>.
        /// </summary>
        private Vector2 baseSize
        {
            get => new Vector2(base.Width, base.Height);
            set
            {
                base.Width = value.X;
                base.Height = value.Y;
            }
        }

        private class AutoSizeTransform : TransformCustom<Vector2, CompositeDrawable>
        {
            public AutoSizeTransform()
                : base(nameof(baseSize))
            {
            }
        }

        #endregion

        public class InvalidThreadForChildMutationException : InvalidOperationException
        {
            public InvalidThreadForChildMutationException(LoadState loadState, string description)
                : base($"Cannot mutate the children of a {loadState} {nameof(CompositeDrawable)} while {description}. "
                       + $"Consider using {nameof(Schedule)} to schedule the mutation operation.")
            {
            }
        }
    }
}<|MERGE_RESOLUTION|>--- conflicted
+++ resolved
@@ -965,23 +965,19 @@
             // Child invalidations should not propagate to other children.
             if (source == InvalidationSource.Child)
                 return anyInvalidated;
-
-<<<<<<< HEAD
-            IReadOnlyList<Drawable> targetChildren = aliveInternalChildren;
-
-            // Non-layout flags must be propagated to all children. As such, it is simplest + quickest to propagate all other relevant flags along with them.
-            if ((invalidation & ~Invalidation.Layout) > 0)
-                targetChildren = internalChildren;
-
-            for (int i = 0; i < targetChildren.Count; ++i)
-=======
+                
             // DrawNode invalidations should not propagate to children.
             invalidation &= ~Invalidation.DrawNode;
             if (invalidation == Invalidation.None)
                 return anyInvalidated;
 
-            for (int i = 0; i < internalChildren.Count; ++i)
->>>>>>> e866b51e
+            IReadOnlyList<Drawable> targetChildren = aliveInternalChildren;
+
+            // Non-layout flags must be propagated to all children. As such, it is simplest + quickest to propagate all other relevant flags along with them.
+            if ((invalidation & ~Invalidation.Layout) > 0)
+                targetChildren = internalChildren;
+
+            for (int i = 0; i < targetChildren.Count; ++i)
             {
                 Drawable c = targetChildren[i];
 
