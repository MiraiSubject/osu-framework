// Copyright (c) ppy Pty Ltd <contact@ppy.sh>. Licensed under the MIT Licence.
// See the LICENCE file in the repository root for full licence text.

using System;
using osu.Framework.Allocation;
using osu.Framework.Caching;
using osu.Framework.Graphics.Containers;
using osu.Framework.IO.Stores;
using osuTK;
using osuTK.Graphics;

namespace osu.Framework.Graphics.Sprites
{
    /// <summary>
    /// A sprite representing an icon.
    /// Ues <see cref="FontStore"/> to perform character lookups.
    /// </summary>
    public class SpriteIcon : CompositeDrawable
    {
        private Sprite spriteShadow;
        private Sprite spriteMain;

        private readonly Cached layout = new Cached();
        private Container shadowVisibility;

        private FontStore store;

        [BackgroundDependencyLoader]
        private void load(FontStore store)
        {
            this.store = store;

            InternalChildren = new Drawable[]
            {
                shadowVisibility = new Container
                {
                    Anchor = Anchor.Centre,
                    Origin = Anchor.Centre,
                    RelativeSizeAxes = Axes.Both,
                    Child = spriteShadow = new Sprite
                    {
                        Anchor = Anchor.Centre,
                        Origin = Anchor.Centre,
                        RelativeSizeAxes = Axes.Both,
                        FillMode = FillMode.Fit,
                        Y = 2,
                        Colour = new Color4(0f, 0f, 0f, 0.2f),
                    },
                    Alpha = shadow ? 1 : 0,
                },
                spriteMain = new Sprite
                {
                    Anchor = Anchor.Centre,
                    Origin = Anchor.Centre,
                    RelativeSizeAxes = Axes.Both,
                    FillMode = FillMode.Fit
                },
            };

            updateTexture();
        }

        protected override void LoadComplete()
        {
            base.LoadComplete();
            updateTexture();
        }

        private IconUsage loadedIcon;

        private void updateTexture()
        {
            var loadableIcon = icon;

            if (Equals(loadableIcon, loadedIcon)) return;

<<<<<<< HEAD
            var texture = store.Get(loadableIcon.FontName, Icon.Icon).Texture;
=======
            var glyph = store.Get(loadableIcon.FontName, Icon.Icon);
>>>>>>> ffc27ac4

            if (glyph != null)
            {
                spriteMain.Texture = glyph.Texture;
                spriteShadow.Texture = glyph.Texture;

                if (Size == Vector2.Zero)
                    Size = new Vector2(glyph.Width, glyph.Height);
            }

            loadedIcon = loadableIcon;
        }

        public override bool Invalidate(Invalidation invalidation = Invalidation.All, Drawable source = null, bool shallPropagate = true)
        {
            if ((invalidation & Invalidation.Colour) > 0 && Shadow)
                layout.Invalidate();
            return base.Invalidate(invalidation, source, shallPropagate);
        }

        protected override void Update()
        {
            if (!layout.IsValid)
            {
                //adjust shadow alpha based on highest component intensity to avoid muddy display of darker text.
                //squared result for quadratic fall-off seems to give the best result.
                var avgColour = (Color4)DrawColourInfo.Colour.AverageColour;

                spriteShadow.Alpha = (float)Math.Pow(Math.Max(Math.Max(avgColour.R, avgColour.G), avgColour.B), 2);

                layout.Validate();
            }
        }

        private bool shadow;

        public bool Shadow
        {
            get => shadow;
            set
            {
                shadow = value;
                if (shadowVisibility != null)
                    shadowVisibility.Alpha = value ? 1 : 0;
            }
        }

        private IconUsage icon;

        public IconUsage Icon
        {
            get => icon;
            set
            {
                if (Equals(icon, value)) return;

                icon = value;
                if (LoadState == LoadState.Loaded)
                    updateTexture();
            }
        }
    }
}<|MERGE_RESOLUTION|>--- conflicted
+++ resolved
@@ -74,11 +74,7 @@
 
             if (Equals(loadableIcon, loadedIcon)) return;
 
-<<<<<<< HEAD
-            var texture = store.Get(loadableIcon.FontName, Icon.Icon).Texture;
-=======
             var glyph = store.Get(loadableIcon.FontName, Icon.Icon);
->>>>>>> ffc27ac4
 
             if (glyph != null)
             {
