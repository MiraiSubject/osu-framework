﻿// Copyright (c) 2007-2018 ppy Pty Ltd <contact@ppy.sh>.
// Licensed under the MIT Licence - https://raw.githubusercontent.com/ppy/osu-framework/master/LICENCE

using OpenTK;
using OpenTK.Graphics;
using OpenTK.Input;
using osu.Framework.Allocation;
using osu.Framework.Graphics.Containers;
using osu.Framework.Graphics.OpenGL.Textures;
using osu.Framework.Graphics.Primitives;
using osu.Framework.Graphics.Shapes;
using osu.Framework.Graphics.Sprites;
using osu.Framework.Graphics.Textures;
using osu.Framework.MathUtils;
using osu.Framework.Statistics;
using osu.Framework.Threading;
using System;
using System.Collections.Generic;
using System.Diagnostics;
using System.Linq;
using osu.Framework.Input.EventArgs;
using osu.Framework.Input.States;

namespace osu.Framework.Graphics.Performance
{
    internal class FrameStatisticsDisplay : Container, IStateful<FrameStatisticsMode>
    {
        protected const int WIDTH = 800;
        protected const int HEIGHT = 100;

        private const int amount_count_steps = 5;

        private const int amount_ms_steps = 5;
        private const float visible_ms_range = 20;
        private const float scale = HEIGHT / visible_ms_range;

        private const float alpha_when_active = 0.75f;

        private readonly TimeBar[] timeBars;
        private readonly BufferStack<byte> textureBufferStack;

        private static readonly Color4[] garbage_collect_colors = { Color4.Green, Color4.Yellow, Color4.Red };
        private readonly PerformanceMonitor monitor;

        private int currentX;

        private int timeBarIndex => currentX / WIDTH;
        private int timeBarX => currentX % WIDTH;

        private readonly Container overlayContainer;
        private readonly Drawable labelText;
        private readonly Sprite counterBarBackground;

        private readonly Container mainContainer;
        private readonly Container timeBarsContainer;

        private readonly Drawable[] legendMapping = new Drawable[FrameStatistics.NUM_PERFORMANCE_COLLECTION_TYPES];
        private readonly Dictionary<StatisticsCounterType, CounterBar> counterBars = new Dictionary<StatisticsCounterType, CounterBar>();

        private readonly FrameTimeDisplay frameTimeDisplay;

        private FrameStatisticsMode state;

        public event Action<FrameStatisticsMode> StateChanged;

        public FrameStatisticsMode State
        {
            get => state;
            set
            {
                if (state == value) return;

                state = value;

                switch (state)
                {
                    case FrameStatisticsMode.Minimal:
                        mainContainer.AutoSizeAxes = Axes.Both;

                        timeBarsContainer.Hide();

                        labelText.Origin = Anchor.CentreRight;
                        labelText.Rotation = 0;
                        break;
                    case FrameStatisticsMode.Full:
                        mainContainer.AutoSizeAxes = Axes.None;
                        mainContainer.Size = new Vector2(WIDTH, HEIGHT);

                        timeBarsContainer.Show();

                        labelText.Origin = Anchor.BottomCentre;
                        labelText.Rotation = -90;
                        break;
                }

                Running = true;
                Expanded = false;

                StateChanged?.Invoke(State);
            }
        }

        public FrameStatisticsDisplay(GameThread thread, TextureAtlas atlas)
        {
            Name = thread.Name;
            monitor = thread.Monitor;

            Origin = Anchor.TopRight;
            AutoSizeAxes = Axes.Both;
            Alpha = alpha_when_active;

            int colour = 0;

            bool hasCounters = monitor.ActiveCounters.Any(b => b);
            Child = new Container
            {
                AutoSizeAxes = Axes.Both,
                Children = new[]
                {
                    new Container
                    {
                        Origin = Anchor.TopRight,
                        AutoSizeAxes = Axes.X,
                        RelativeSizeAxes = Axes.Y,
                        Children = new[]
                        {
                            labelText = new SpriteText
                            {
                                Text = Name,
                                Origin = Anchor.BottomCentre,
                                Anchor = Anchor.CentreLeft,
                                Rotation = -90,
                            },
                            !hasCounters
                                ? new Container { Width = 2 }
                                : new Container
                                {
                                    Masking = true,
                                    CornerRadius = 5,
                                    AutoSizeAxes = Axes.X,
                                    RelativeSizeAxes = Axes.Y,
                                    Margin = new MarginPadding { Right = 2, Left = 2 },
                                    Children = new Drawable[]
                                    {
                                        counterBarBackground = new Sprite
                                        {
                                            Texture = atlas.Add(1, HEIGHT),
                                            RelativeSizeAxes = Axes.Both,
                                            Size = new Vector2(1, 1),
                                        },
                                        new FillFlowContainer
                                        {
                                            Direction = FillDirection.Horizontal,
                                            AutoSizeAxes = Axes.X,
                                            RelativeSizeAxes = Axes.Y,
                                            ChildrenEnumerable =
                                                from StatisticsCounterType t in Enum.GetValues(typeof(StatisticsCounterType))
                                                where monitor.ActiveCounters[(int)t]
                                                select counterBars[t] = new CounterBar
                                                {
                                                    Colour = getColour(colour++),
                                                    Label = t.ToString(),
                                                },
                                        },
                                    }
                                }
                        }
                    },
                    mainContainer = new Container
                    {
                        Size = new Vector2(WIDTH, HEIGHT),
                        Children = new[]
                        {
                            timeBarsContainer = new Container
                            {
                                Masking = true,
                                CornerRadius = 5,
                                RelativeSizeAxes = Axes.Both,
                                Children = timeBars = new[]
                                {
                                    new TimeBar(atlas),
                                    new TimeBar(atlas),
                                },
                            },
                            frameTimeDisplay = new FrameTimeDisplay(monitor.Clock)
                            {
                                Anchor = Anchor.BottomRight,
                                Origin = Anchor.BottomRight,
                            },
                            overlayContainer = new Container
                            {
                                RelativeSizeAxes = Axes.Both,
                                Alpha = 0,
                                Children = new[]
                                {
                                    new FillFlowContainer
                                    {
                                        Anchor = Anchor.TopRight,
                                        Origin = Anchor.TopRight,
                                        AutoSizeAxes = Axes.Both,
                                        Spacing = new Vector2(5, 1),
                                        Padding = new MarginPadding { Right = 5 },
                                        ChildrenEnumerable =
                                            from PerformanceCollectionType t in Enum.GetValues(typeof(PerformanceCollectionType))
                                            select legendMapping[(int)t] = new SpriteText
                                            {
                                                Colour = getColour(t),
                                                Text = t.ToString(),
                                                Alpha = 0
                                            },
                                    },
                                    new SpriteText
                                    {
                                        Padding = new MarginPadding { Left = 4 },
                                        Text = $@"{visible_ms_range}ms"
                                    },
                                    new SpriteText
                                    {
                                        Padding = new MarginPadding { Left = 4 },
                                        Text = @"0ms",
                                        Anchor = Anchor.BottomLeft,
                                        Origin = Anchor.BottomLeft
                                    }
                                }
                            }
                        }
                    }
                }
            };

            textureBufferStack = new BufferStack<byte>(timeBars.Length * WIDTH);
        }

        [BackgroundDependencyLoader]
        private void load()
        {
            //initialise background
            byte[] column = new byte[HEIGHT * 4];
            byte[] fullBackground = new byte[WIDTH * HEIGHT * 4];

            addArea(null, null, HEIGHT, column, amount_ms_steps);

            for (int i = 0; i < HEIGHT; i++)
            for (int k = 0; k < WIDTH; k++)
                Buffer.BlockCopy(column, i * 4, fullBackground, i * WIDTH * 4 + k * 4, 4);

            addArea(null, null, HEIGHT, column, amount_count_steps);

            counterBarBackground?.Texture.SetData(new TextureUpload(column));
            Schedule(() =>
            {
                foreach (var t in timeBars)
                    t.Sprite.Texture.SetData(new TextureUpload(fullBackground));
            });
        }

        private void addEvent(int type)
        {
            Box b = new Box
            {
                Origin = Anchor.TopCentre,
                Position = new Vector2(timeBarX, type * 3),
                Colour = garbage_collect_colors[type],
                Size = new Vector2(3, 3)
            };

            timeBars[timeBarIndex].Add(b);
        }

        private bool running = true;

        public bool Running
        {
            get => running;
            set
            {
                if (running == value) return;

                running = value;

<<<<<<< HEAD
                frameTimeDisplay.Counting = running;
                processFrames = running;
=======
                fpsDisplay.Counting = running;

                // dequeue all pending frames on state change.
                while (monitor.PendingFrames.TryDequeue(out _))
                {
                }
>>>>>>> 4d58ccfe
            }
        }

        private bool expanded;

        public bool Expanded
        {
            get => expanded;
            set
            {
                value &= state == FrameStatisticsMode.Full;

                if (expanded == value) return;

                expanded = value;

                overlayContainer.FadeTo(expanded ? 1 : 0, 100);
                this.FadeTo(expanded ? 1 : alpha_when_active, 100);

                foreach (CounterBar bar in counterBars.Values)
                    bar.Expanded = expanded;
            }
        }


        protected override bool OnKeyDown(InputState state, KeyDownEventArgs args)
        {
            switch (args.Key)
            {
                case Key.ControlLeft:
                    Expanded = true;
                    break;
                case Key.ShiftLeft:
                    Running = false;
                    break;
            }

            return base.OnKeyDown(state, args);
        }

        protected override bool OnKeyUp(InputState state, KeyUpEventArgs args)
        {
            switch (args.Key)
            {
                case Key.ControlLeft:
                    Expanded = false;
                    break;
                case Key.ShiftLeft:
                    Running = true;
                    break;
            }

            return base.OnKeyUp(state, args);
        }

        private void applyFrameGC(FrameStatistics frame)
        {
            foreach (int gcLevel in frame.GarbageCollections)
                addEvent(gcLevel);
        }

        private void applyFrameTime(FrameStatistics frame)
        {
            TimeBar timeBar = timeBars[timeBarIndex];
            TextureUpload upload = new TextureUpload(new RawTexture(1, HEIGHT, textureBufferStack))
            {
                Bounds = new RectangleI(timeBarX, 0, 1, HEIGHT)
            };

            int currentHeight = HEIGHT;

            for (int i = 0; i < FrameStatistics.NUM_PERFORMANCE_COLLECTION_TYPES; i++)
                currentHeight = addArea(frame, (PerformanceCollectionType)i, currentHeight, upload.Data, amount_ms_steps);
            addArea(frame, null, currentHeight, upload.Data, amount_ms_steps);

            timeBar.Sprite.Texture.SetData(upload);

            timeBars[timeBarIndex].MoveToX(WIDTH - timeBarX);
            timeBars[(timeBarIndex + 1) % timeBars.Length].MoveToX(-timeBarX);
            currentX = (currentX + 1) % (timeBars.Length * WIDTH);

            foreach (Drawable e in timeBars[(timeBarIndex + 1) % timeBars.Length].Children)
                if (e is Box && e.DrawPosition.X <= timeBarX)
                    e.Expire();
        }

        private void applyFrameCounts(FrameStatistics frame)
        {
            foreach (var pair in frame.Counts)
                counterBars[pair.Key].Value = pair.Value;
        }

        private void applyFrame(FrameStatistics frame)
        {
            if (state == FrameStatisticsMode.Full)
            {
                applyFrameGC(frame);
                applyFrameTime(frame);
            }

            applyFrameCounts(frame);
        }

        protected override void Update()
        {
            base.Update();

            if (running)
            {
                while (monitor.PendingFrames.TryDequeue(out FrameStatistics frame))
                {
                    applyFrame(frame);
                    monitor.FramesHeap.FreeObject(frame);
                }
            }
        }

        private Color4 getColour(PerformanceCollectionType type)
        {
            switch (type)
            {
                default:
                    return Color4.YellowGreen;
                case PerformanceCollectionType.SwapBuffer:
                    return Color4.Red;
#if DEBUG
                case PerformanceCollectionType.Debug:
                    return Color4.Yellow;
#endif
                case PerformanceCollectionType.Sleep:
                    return Color4.DarkBlue;
                case PerformanceCollectionType.Scheduler:
                    return Color4.HotPink;
                case PerformanceCollectionType.WndProc:
                    return Color4.GhostWhite;
                case PerformanceCollectionType.GLReset:
                    return Color4.Cyan;
            }
        }

        private Color4 getColour(int index)
        {
            const int colour_count = 7;

            switch (index % colour_count)
            {
                default:
                    return Color4.BlueViolet;
                case 1:
                    return Color4.YellowGreen;
                case 2:
                    return Color4.HotPink;
                case 3:
                    return Color4.Red;
                case 4:
                    return Color4.Cyan;
                case 5:
                    return Color4.Yellow;
                case 6:
                    return Color4.SkyBlue;
            }
        }

        private int addArea(FrameStatistics frame, PerformanceCollectionType? frameTimeType, int currentHeight, byte[] textureData, int amountSteps)
        {
            Trace.Assert(textureData.Length >= HEIGHT * 4, $"textureData is too small ({textureData.Length}) to hold area data.");

            int drawHeight;

            if (!frameTimeType.HasValue)
                drawHeight = currentHeight;
            else if (frame.CollectedTimes.TryGetValue(frameTimeType.Value, out double elapsedMilliseconds))
            {
                legendMapping[(int)frameTimeType].Alpha = 1;
                drawHeight = (int)(elapsedMilliseconds * scale);
            }
            else
                return currentHeight;

            Color4 col = frameTimeType.HasValue ? getColour(frameTimeType.Value) : new Color4(0.1f, 0.1f, 0.1f, 1);

            for (int i = currentHeight - 1; i >= 0; --i)
            {
                if (drawHeight-- == 0) break;

                bool acceptableRange = (float)currentHeight / HEIGHT > 1 - monitor.FrameAimTime / visible_ms_range;

                float brightnessAdjust = 1;
                if (!frameTimeType.HasValue)
                {
                    int step = amountSteps / HEIGHT;
                    brightnessAdjust *= 1 - i * step / 8f;
                }
                else if (acceptableRange)
                    brightnessAdjust *= 0.8f;

                int index = i * 4;
                textureData[index] = (byte)(255 * col.R * brightnessAdjust);
                textureData[index + 1] = (byte)(255 * col.G * brightnessAdjust);
                textureData[index + 2] = (byte)(255 * col.B * brightnessAdjust);
                textureData[index + 3] = (byte)(255 * col.A);

                currentHeight--;
            }

            return currentHeight;
        }

        private class TimeBar : Container
        {
            public readonly Sprite Sprite;

            public TimeBar(TextureAtlas atlas)
            {
                Size = new Vector2(WIDTH, HEIGHT);
                Child = Sprite = new Sprite();

                Sprite.Texture = atlas.Add(WIDTH, HEIGHT);
            }

            public override bool HandleKeyboardInput => false;
            public override bool HandleMouseInput => false;
        }

        private class CounterBar : Container
        {
            private readonly Box box;
            private readonly SpriteText text;

            public string Label;

            private bool expanded;

            public bool Expanded
            {
                get => expanded;
                set
                {
                    if (expanded == value) return;
                    expanded = value;

                    if (expanded)
                    {
                        this.ResizeTo(new Vector2(bar_width + text.TextSize + 2, 1), 100);
                        text.FadeIn(100);
                    }
                    else
                    {
                        this.ResizeTo(new Vector2(bar_width, 1), 100);
                        text.FadeOut(100);
                    }
                }
            }

            private double height;
            private double velocity;
            private const double acceleration = 0.000001;
            private const float bar_width = 6;

            private long value;

            public long Value
            {
                set
                {
                    this.value = value;
                    height = Math.Log10(value + 1) / amount_count_steps;
                }
            }

            public CounterBar()
            {
                Size = new Vector2(bar_width, 1);
                RelativeSizeAxes = Axes.Y;

                Children = new Drawable[]
                {
                    text = new SpriteText
                    {
                        Origin = Anchor.BottomLeft,
                        Anchor = Anchor.BottomRight,
                        Rotation = -90,
                        Position = new Vector2(-bar_width - 1, 0),
                        TextSize = 16,
                    },
                    box = new Box
                    {
                        RelativeSizeAxes = Axes.Y,
                        Size = new Vector2(bar_width, 0),
                        Anchor = Anchor.BottomRight,
                        Origin = Anchor.BottomRight,
                    }
                };
            }

            protected override void Update()
            {
                base.Update();

                double elapsedTime = Time.Elapsed;
                double movement = velocity * Time.Elapsed + 0.5 * acceleration * elapsedTime * elapsedTime;
                double newHeight = Math.Max(height, box.Height - movement);
                box.Height = (float)newHeight;

                if (newHeight <= height)
                    velocity = 0;
                else
                    velocity += Time.Elapsed * acceleration;

                if (expanded)
                    text.Text = $@"{Label}: {NumberFormatter.PrintWithSiSuffix(value)}";
            }
        }
    }
}<|MERGE_RESOLUTION|>--- conflicted
+++ resolved
@@ -278,17 +278,12 @@
 
                 running = value;
 
-<<<<<<< HEAD
                 frameTimeDisplay.Counting = running;
-                processFrames = running;
-=======
-                fpsDisplay.Counting = running;
 
                 // dequeue all pending frames on state change.
                 while (monitor.PendingFrames.TryDequeue(out _))
                 {
                 }
->>>>>>> 4d58ccfe
             }
         }
 
