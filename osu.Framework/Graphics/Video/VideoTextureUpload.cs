// Copyright (c) ppy Pty Ltd <contact@ppy.sh>. Licensed under the MIT Licence.
// See the LICENCE file in the repository root for full licence text.

using System;
using osu.Framework.Graphics.Textures;
using osuTK.Graphics.ES30;
using FFmpeg.AutoGen;
using osu.Framework.Graphics.Primitives;
using SixLabors.ImageSharp.PixelFormats;

namespace osu.Framework.Graphics.Video
{
    public sealed unsafe class VideoTextureUpload : ITextureUpload
    {
<<<<<<< HEAD
        public AVFrame* Frame;
        public override PixelFormat Format => PixelFormat.Rgba;
=======
        public readonly AVFrame* Frame;

        private readonly FFmpegFuncs.AvFrameFreeDelegate freeFrameDelegate;

        public ReadOnlySpan<Rgba32> Data => ReadOnlySpan<Rgba32>.Empty;

        public int Level => 0;

        public RectangleI Bounds { get; set; }

        public PixelFormat Format => PixelFormat.Red;
>>>>>>> 74a3308d

        /// <summary>
        /// Sets the frame containing the data to be uploaded.
        /// </summary>
<<<<<<< HEAD
        /// <param name="frame">The libav frame to upload.</param>
        public VideoTextureUpload(AVFrame* frame)
            : base(0, 0)
        {
            Frame = frame;
=======
        /// <param name="frame">The frame to upload.</param>
        /// <param name="freeFrameDelegate">A function to free the frame on disposal.</param>
        internal VideoTextureUpload(AVFrame* frame, FFmpegFuncs.AvFrameFreeDelegate freeFrameDelegate)
        {
            Frame = frame;
            this.freeFrameDelegate = freeFrameDelegate;
        }

        #region IDisposable Support

        public void Dispose()
        {
            fixed (AVFrame** ptr = &Frame)
                freeFrameDelegate(ptr);
>>>>>>> 74a3308d
        }
    }
}<|MERGE_RESOLUTION|>--- conflicted
+++ resolved
@@ -1,4 +1,4 @@
-// Copyright (c) ppy Pty Ltd <contact@ppy.sh>. Licensed under the MIT Licence.
+﻿// Copyright (c) ppy Pty Ltd <contact@ppy.sh>. Licensed under the MIT Licence.
 // See the LICENCE file in the repository root for full licence text.
 
 using System;
@@ -12,13 +12,7 @@
 {
     public sealed unsafe class VideoTextureUpload : ITextureUpload
     {
-<<<<<<< HEAD
-        public AVFrame* Frame;
-        public override PixelFormat Format => PixelFormat.Rgba;
-=======
         public readonly AVFrame* Frame;
-
-        private readonly FFmpegFuncs.AvFrameFreeDelegate freeFrameDelegate;
 
         public ReadOnlySpan<Rgba32> Data => ReadOnlySpan<Rgba32>.Empty;
 
@@ -27,33 +21,21 @@
         public RectangleI Bounds { get; set; }
 
         public PixelFormat Format => PixelFormat.Red;
->>>>>>> 74a3308d
 
         /// <summary>
         /// Sets the frame containing the data to be uploaded.
         /// </summary>
-<<<<<<< HEAD
-        /// <param name="frame">The libav frame to upload.</param>
-        public VideoTextureUpload(AVFrame* frame)
-            : base(0, 0)
+        /// <param name="frame">The frame to upload.</param>
+        internal VideoTextureUpload(AVFrame* frame)
         {
             Frame = frame;
-=======
-        /// <param name="frame">The frame to upload.</param>
-        /// <param name="freeFrameDelegate">A function to free the frame on disposal.</param>
-        internal VideoTextureUpload(AVFrame* frame, FFmpegFuncs.AvFrameFreeDelegate freeFrameDelegate)
-        {
-            Frame = frame;
-            this.freeFrameDelegate = freeFrameDelegate;
         }
 
         #region IDisposable Support
 
         public void Dispose()
         {
-            fixed (AVFrame** ptr = &Frame)
-                freeFrameDelegate(ptr);
->>>>>>> 74a3308d
         }
+        #endregion
     }
 }