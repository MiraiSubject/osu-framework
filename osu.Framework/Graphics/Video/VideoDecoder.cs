--- conflicted
+++ resolved
@@ -119,26 +119,11 @@
                 // "lib" prefix and extensions are resolved by .net core
                 string libraryName = RuntimeInfo.OS switch
                 {
-<<<<<<< HEAD
-                    RuntimeInfo.Platform.MacOsx => $"{name}.{version}",
+                    RuntimeInfo.Platform.macOS => $"{name}.{version}",
                     RuntimeInfo.Platform.Windows => $"{name}-{version}",
                     RuntimeInfo.Platform.Linux => name,
                     _ => null
                 };
-=======
-                    case RuntimeInfo.Platform.macOS:
-                        libraryName = $"{name}.{version}";
-                        break;
-
-                    case RuntimeInfo.Platform.Windows:
-                        libraryName = $"{name}-{version}";
-                        break;
-
-                    case RuntimeInfo.Platform.Linux:
-                        libraryName = name;
-                        break;
-                }
->>>>>>> 74a3308d
 
                 return NativeLibrary.Load(libraryName, System.Reflection.Assembly.GetEntryAssembly(), DllImportSearchPath.UseDllDirectoryForDependencies | DllImportSearchPath.SafeDirectories);
             };
