﻿<Project Sdk="Microsoft.NET.Sdk">
  <PropertyGroup Label="Project">
    <TargetFrameworks>net5.0;netstandard2.1</TargetFrameworks>
    <OutputType>Library</OutputType>
    <AllowUnsafeBlocks>true</AllowUnsafeBlocks>
    <AssemblyTitle>osu!framework</AssemblyTitle>
    <AssemblyName>osu.Framework</AssemblyName>
    <Description>A 2D application/game framework written with rhythm games in mind.</Description>
    <GenerateDocumentationFile>true</GenerateDocumentationFile>
    <NoWarn>$(NoWarn);CS1591;NU5104</NoWarn>
    <DefineConstants>$(DefineConstants);JETBRAINS_ANNOTATIONS</DefineConstants>
  </PropertyGroup>
  <PropertyGroup Label="Nuget">
    <Title>osu!framework</Title>
    <PackageId>ppy.osu.Framework</PackageId>
    <PackageReleaseNotes>Automated release.</PackageReleaseNotes>
    <PackageTags>osu game framework</PackageTags>
  </PropertyGroup>
  <PropertyGroup Label="Sourcelink3" Condition=" '$(EnableSourceLink)' == 'true' ">
    <PublishRepositoryUrl>true</PublishRepositoryUrl>
    <AllowedOutputExtensionsInPackageBuildOutputFolder>$(AllowedOutputExtensionsInPackageBuildOutputFolder);.pdb</AllowedOutputExtensionsInPackageBuildOutputFolder>
  </PropertyGroup>
  <ItemGroup Label="Package References">
    <PackageReference Include="managed-midi" Version="1.9.14" />
    <PackageReference Include="Markdig" Version="0.22.1" />
<<<<<<< HEAD
    <PackageReference Include="FFmpeg.AutoGen" Version="4.3.1" />
    <PackageReference Include="Microsoft.Extensions.ObjectPool" Version="5.0.2" />
=======
    <PackageReference Include="FFmpeg.AutoGen" Version="4.3.0.1" />
    <PackageReference Include="Microsoft.Extensions.ObjectPool" Version="5.0.3" />
>>>>>>> 74a3308d
    <PackageReference Include="Microsoft.SourceLink.GitHub" Version="1.0.0" PrivateAssets="All" />
    <PackageReference Include="NuGet.ProjectModel" Version="5.8.0" />
    <PackageReference Include="SharpFNT" Version="2.0.0" />
    <!-- Preview version of ImageSharp causes NU5104. -->
    <PackageReference Include="SixLabors.ImageSharp" Version="1.0.3" />
    <PackageReference Include="Microsoft.CodeAnalysis.CSharp" Version="3.8.0" />
    <PackageReference Include="Microsoft.Diagnostics.Runtime" Version="2.0.161401" />
    <PackageReference Include="NUnit" Version="3.13.1" />
    <PackageReference Include="ManagedBass" Version="2.0.4" />
    <PackageReference Include="ManagedBass.Fx" Version="2.0.1" />
    <PackageReference Include="Newtonsoft.Json" Version="12.0.3" />
    <PackageReference Include="JetBrains.Annotations" Version="2020.3.0" />
    <PackageReference Include="ppy.osuTK.NS20" Version="1.0.173" />
    <PackageReference Include="StbiSharp" Version="1.0.13" />
    <PackageReference Include="ppy.SDL2-CS" Version="1.0.53" />
  </ItemGroup>
  <ItemGroup Condition="$(TargetFrameworkIdentifier) == '.NETCoreApp'">
    <!-- DO NOT use ProjectReference for native packaging project.
         See https://github.com/NuGet/Home/issues/4514 and https://github.com/dotnet/sdk/issues/765 . -->
    <PackageReference Include="ppy.osu.Framework.NativeLibs" Version="2021.115.0" />
    <PackageReference Include="Microsoft.Build.Locator" Version="1.4.1" />
    <PackageReference Include="Microsoft.CodeAnalysis.CSharp.Workspaces" Version="3.8.0" />
    <PackageReference Include="Microsoft.CodeAnalysis.Workspaces.MSBuild" Version="3.8.0">
      <NoWarn>NU1701</NoWarn> <!-- Requires .NETFramework for MSBuild, but we use Microsoft.Build.Locator which allows this package to work in .NETCoreApp. -->
    </PackageReference>
  </ItemGroup>
</Project><|MERGE_RESOLUTION|>--- conflicted
+++ resolved
@@ -23,13 +23,8 @@
   <ItemGroup Label="Package References">
     <PackageReference Include="managed-midi" Version="1.9.14" />
     <PackageReference Include="Markdig" Version="0.22.1" />
-<<<<<<< HEAD
     <PackageReference Include="FFmpeg.AutoGen" Version="4.3.1" />
-    <PackageReference Include="Microsoft.Extensions.ObjectPool" Version="5.0.2" />
-=======
-    <PackageReference Include="FFmpeg.AutoGen" Version="4.3.0.1" />
     <PackageReference Include="Microsoft.Extensions.ObjectPool" Version="5.0.3" />
->>>>>>> 74a3308d
     <PackageReference Include="Microsoft.SourceLink.GitHub" Version="1.0.0" PrivateAssets="All" />
     <PackageReference Include="NuGet.ProjectModel" Version="5.8.0" />
     <PackageReference Include="SharpFNT" Version="2.0.0" />
